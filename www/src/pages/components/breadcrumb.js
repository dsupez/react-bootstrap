import React from 'react';

import Anchor from '../../components/Anchor';
import LinkToSource from '../../components/LinkToSource';
import PropTable from '../../components/PropTable';
import ReactPlayground from '../../components/ReactPlayground';

import Breadcrumb from '../../examples/Breadcrumb';

export default function BreadcrumbSection({ data }) {
  return (
    <div className="bs-docs-section">
      <h2 className="page-header">
        <Anchor id="breadcrumbs">Breadcrumbs</Anchor>{' '}
        <small>Breadcrumb, Breadcrumb.Item</small>
      </h2>

      <p>
        Breadcrumbs are used to indicate the current page's location. Add{' '}
        <code>active</code> attribute to active <code>Breadcrumb.Item</code>.
      </p>
      <p>
        Do not set both <code>active</code> and <code>href</code> attributes.{' '}
        <code>active</code> overrides <code>href</code> and <code>span</code>{' '}
        element is rendered instead of <code>a</code>.
      </p>

      <h3>
        <Anchor id="breadcrumbs-example">Breadcrumbs Example</Anchor>
      </h3>
      <ReactPlayground codeText={Breadcrumb} />

      <h3>
        <Anchor id="breadcrumbs-props">Props</Anchor>
<<<<<<< HEAD
=======
        <LinkToSource component={data.metadata.displayName} />
>>>>>>> 4b550b28
      </h3>
      <p>
        <code>Breadcrumb</code> component itself doesn't have any specific
        public properties
      </p>

      <h4>
        <Anchor id="breadcrumbs-props-breadcrumb-item">Breadcrumb.Item</Anchor>
      </h4>
      <PropTable metadata={data.metadata} />
    </div>
  );
}

export const query = graphql`
  query BreadcrumbQuery {
    metadata: componentMetadata(displayName: { eq: "BreadcrumbItem" }) {
      ...PropTable_metadata
    }
  }
`;<|MERGE_RESOLUTION|>--- conflicted
+++ resolved
@@ -32,10 +32,7 @@
 
       <h3>
         <Anchor id="breadcrumbs-props">Props</Anchor>
-<<<<<<< HEAD
-=======
         <LinkToSource component={data.metadata.displayName} />
->>>>>>> 4b550b28
       </h3>
       <p>
         <code>Breadcrumb</code> component itself doesn't have any specific
@@ -53,6 +50,7 @@
 export const query = graphql`
   query BreadcrumbQuery {
     metadata: componentMetadata(displayName: { eq: "BreadcrumbItem" }) {
+      displayName
       ...PropTable_metadata
     }
   }
