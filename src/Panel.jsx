var React = require('react');

var classSet = require('classnames');
var cloneElement = React.cloneElement;

var BootstrapMixin = require('./BootstrapMixin');
var CollapsableMixin = require('./CollapsableMixin');

var Panel = React.createClass({
  mixins: [BootstrapMixin, CollapsableMixin],

  propTypes: {
    collapsable: React.PropTypes.bool,
    onSelect: React.PropTypes.func,
    header: React.PropTypes.node,
    footer: React.PropTypes.node,
    eventKey: React.PropTypes.any
  },

  getDefaultProps: function () {
    return {
      bsClass: 'panel',
      bsStyle: 'default'
    };
  },

  handleSelect: function(e){
    e.selected = true;

    if (this.props.onSelect) {
      this.props.onSelect(e, this.props.eventKey);
    } else {
      e.preventDefault();
    }

    if (e.selected) {
      this.handleToggle();
    }
  },

  handleToggle: function(){
    this.setState({expanded:!this.state.expanded});
  },

  getCollapsableDimensionValue: function () {
    return React.findDOMNode(this.refs.panel).scrollHeight;
  },

  getCollapsableDOMNode: function () {
    if (!this.isMounted() || !this.refs || !this.refs.panel) {
      return null;
    }

    return React.findDOMNode(this.refs.panel);
  },

  render: function () {
    var classes = this.getBsClassSet();

    return (
<<<<<<< HEAD
      <div {...this.props} className={classSet(this.props.className, classes)}
=======
      <div {...this.props}
        className={joinClasses(this.props.className, classSet(classes))}
>>>>>>> 156a1678
        id={this.props.collapsable ? null : this.props.id} onSelect={null}>
        {this.renderHeading()}
        {this.props.collapsable ? this.renderCollapsableBody() : this.renderBody()}
        {this.renderFooter()}
      </div>
    );
  },

  renderCollapsableBody: function () {
    var collapseClass = this.prefixClass('collapse');

    return (
      <div
        className={classSet(this.getCollapsableClassSet(collapseClass))}
        id={this.props.id}
        ref='panel'
        aria-expanded={this.isExpanded() ? 'true' : 'false'}>
        {this.renderBody()}
      </div>
    );
  },

  renderBody: function () {
    var allChildren = this.props.children;
    var bodyElements = [];
    var panelBodyChildren = [];
    var bodyClass = this.prefixClass('body');

    function getProps() {
      return {key: bodyElements.length};
    }

    function addPanelChild (child) {
      bodyElements.push(cloneElement(child, getProps()));
    }

    function addPanelBody (children) {
      bodyElements.push(
        <div className={bodyClass} {...getProps()}>
          {children}
        </div>
      );
    }

    function maybeRenderPanelBody () {
      if (panelBodyChildren.length === 0) {
        return;
      }

      addPanelBody(panelBodyChildren);
      panelBodyChildren = [];
    }

    // Handle edge cases where we should not iterate through children.
    if (!Array.isArray(allChildren) || allChildren.length === 0) {
      if (this.shouldRenderFill(allChildren)) {
        addPanelChild(allChildren);
      } else {
        addPanelBody(allChildren);
      }
    } else {

      allChildren.forEach(function(child) {
        if (this.shouldRenderFill(child)) {
          maybeRenderPanelBody();

          // Separately add the filled element.
          addPanelChild(child);
        } else {
          panelBodyChildren.push(child);
        }
      }.bind(this));

      maybeRenderPanelBody();
    }

    return bodyElements;
  },

  shouldRenderFill: function (child) {
    return React.isValidElement(child) && child.props.fill != null;
  },

  renderHeading: function () {
    var header = this.props.header;

    if (!header) {
      return null;
    }

    if (!React.isValidElement(header) || Array.isArray(header)) {
      header = this.props.collapsable ?
        this.renderCollapsableTitle(header) : header;
    } else if (this.props.collapsable) {
<<<<<<< HEAD

      header = cloneElement(header, {
        className: classSet(header.props.className, 'panel-title'),
        children: this.renderAnchor(header.props.children)
      });
    } else {

      header = cloneElement(header, {
        className: classSet(header.props.className, 'panel-title')
=======
      header = cloneWithProps(header, {
        className: this.prefixClass('title'),
        children: this.renderAnchor(header.props.children)
      });
    } else {
      header = cloneWithProps(header, {
        className: this.prefixClass('title')
>>>>>>> 156a1678
      });
    }

    return (
      <div className={this.prefixClass('heading')}>
        {header}
      </div>
    );
  },

  renderAnchor: function (header) {
    return (
      <a
        href={'#' + (this.props.id || '')}
        className={this.isExpanded() ? null : 'collapsed'}
        aria-expanded={this.isExpanded() ? 'true' : 'false'}
        onClick={this.handleSelect}>
        {header}
      </a>
    );
  },

  renderCollapsableTitle: function (header) {
    return (
      <h4 className={this.prefixClass('title')}>
        {this.renderAnchor(header)}
      </h4>
    );
  },

  renderFooter: function () {
    if (!this.props.footer) {
      return null;
    }

    return (
      <div className={this.prefixClass('footer')}>
        {this.props.footer}
      </div>
    );
  }
});

module.exports = Panel;<|MERGE_RESOLUTION|>--- conflicted
+++ resolved
@@ -58,12 +58,8 @@
     var classes = this.getBsClassSet();
 
     return (
-<<<<<<< HEAD
-      <div {...this.props} className={classSet(this.props.className, classes)}
-=======
       <div {...this.props}
-        className={joinClasses(this.props.className, classSet(classes))}
->>>>>>> 156a1678
+        className={classSet(this.props.className, classes)}
         id={this.props.collapsable ? null : this.props.id} onSelect={null}>
         {this.renderHeading()}
         {this.props.collapsable ? this.renderCollapsableBody() : this.renderBody()}
@@ -158,25 +154,15 @@
       header = this.props.collapsable ?
         this.renderCollapsableTitle(header) : header;
     } else if (this.props.collapsable) {
-<<<<<<< HEAD
 
       header = cloneElement(header, {
-        className: classSet(header.props.className, 'panel-title'),
+        className: classSet(this.prefixClass('title')),
         children: this.renderAnchor(header.props.children)
       });
     } else {
 
       header = cloneElement(header, {
-        className: classSet(header.props.className, 'panel-title')
-=======
-      header = cloneWithProps(header, {
-        className: this.prefixClass('title'),
-        children: this.renderAnchor(header.props.children)
-      });
-    } else {
-      header = cloneWithProps(header, {
-        className: this.prefixClass('title')
->>>>>>> 156a1678
+        className: classSet(this.prefixClass('title'))
       });
     }
 
