import classNames from 'classnames';
import React from 'react';
import PropTypes from 'prop-types';
import mapContextToProps from 'react-context-toolbox/lib/mapContextToProps';
import elementType from 'prop-types-extra/lib/elementType';
import BaseDropdown from 'react-overlays/Dropdown';

import chain from './utils/createChainedFunction';
import { createBootstrapComponent } from './ThemeProvider';
import DropdownMenu from './DropdownMenu';
import DropdownToggle from './DropdownToggle';
import DropdownItem from './DropdownItem';
import SelectableContext from './SelectableContext';
import createWithBsPrefix from './utils/createWithBsPrefix';

const propTypes = {
  /** @default 'dropdown' */
  bsPrefix: PropTypes.string,
  /**
   * Determines the direction and location of the Menu in relation to it's Toggle.
   */
  drop: PropTypes.oneOf(['up', 'left', 'right', 'down']),

  as: elementType,

  /**
   * Align the menu to the right side of the Dropdown toggle
   */
  alignRight: PropTypes.bool,

  /**
   * Whether or not the Dropdown is visible.
   *
   * @controllable onToggle
   */
  show: PropTypes.bool,

  /**
   * Allow Dropdown to flip in case of an overlapping on the reference element. For more information refer to
   * Popper.js's flip [docs](https://popper.js.org/popper-documentation.html#modifiers..flip.enabled).
   *
   */
  flip: PropTypes.bool,

  /**
   * A callback fired when the Dropdown wishes to change visibility. Called with the requested
   * `show` value, the DOM event, and the source that fired it: `'click'`,`'keydown'`,`'rootClose'`, or `'select'`.
   *
   * ```js
   * function(
   *   isOpen: boolean,
   *   event: SyntheticEvent,
   *   metadata: {
   *     source: 'select' | 'click' | 'rootCloose' | 'keydown'
   *   }
   * ): void
   * ```
   *
   * @controllable show
   */
  onToggle: PropTypes.func,

  /**
   * A callback fired when a menu item is selected.
   *
   * ```js
   * (eventKey: any, event: Object) => any
   * ```
   */
  onSelect: PropTypes.func,

  /** @private */
  navbar: PropTypes.bool,
};

const defaultProps = {
  as: 'div',
  navbar: false,
};

class Dropdown extends React.Component {
  handleSelect = (key, event) => {
    if (this.props.onSelect) this.props.onSelect(key, event);

    this.handleToggle(false, event, 'select');
  };

  handleToggle = (show, event, source = event.type) => {
    if (event.currentTarget === document) source = 'rootClose';

<<<<<<< HEAD
  focus() {
    const toggle = ReactDOM.findDOMNode(this.toggle);

    if (toggle && toggle.focus) {
      toggle.focus();
    }
  }

  focusNextOnOpen() {
    const menu = this.menu;

    if (!menu || !menu.focusNext) {
      return;
    }

    if (
      this.lastOpenEventType === 'keydown' ||
      this.props.role === 'menuitem'
    ) {
      menu.focusNext();
    }
  }

  handleClick(event) {
    if (this.props.disabled) {
      return;
    }

    this.toggleOpen(event, { source: 'click' });
  }

  handleClose(event, eventDetails) {
    if (!this.props.open) {
      return;
    }

    this.toggleOpen(event, eventDetails);
  }

  handleKeyDown(event) {
    if (this.props.disabled) {
      return;
    }

    switch (event.keyCode) {
      case keycode.codes.down:
        if (!this.props.open) {
          this.toggleOpen(event, { source: 'keydown' });
        } else if (this.menu.focusNext) {
          this.menu.focusNext();
        }
        event.preventDefault();
        break;
      case keycode.codes.esc:
      case keycode.codes.tab:
        this.handleClose(event, { source: 'keydown' });
        break;
      default:
    }
  }

  toggleOpen(event, eventDetails) {
    let open = !this.props.open;

    if (open) {
      this.lastOpenEventType = eventDetails.source;
    }

    if (this.props.onToggle) {
      this.props.onToggle(open, event, eventDetails);
    }
  }

  renderMenu(child, { id, onSelect, rootCloseEvent, ...props }) {
    let ref = c => {
      this.menu = c;
    };

    if (typeof child.ref === 'string') {
      warning(
        false,
        'String refs are not supported on `<Dropdown.Menu>` components. ' +
          'To apply a ref to the component use the callback signature:\n\n ' +
          'https://facebook.github.io/react/docs/more-about-refs.html#the-ref-callback-attribute'
      );
    } else {
      ref = createChainedFunction(child.ref, ref);
    }

    return cloneElement(child, {
      ...props,
      ref,
      labelledBy: id,
      bsClass: prefix(props, 'menu'),
      onClose: createChainedFunction(child.props.onClose, this.handleClose),
      onSelect: createChainedFunction(
        child.props.onSelect,
        onSelect,
        (key, event) => this.handleClose(event, { source: 'select' })
      ),
      rootCloseEvent
    });
  }

  renderToggle(child, props) {
    let ref = c => {
      this.toggle = c;
    };

    if (typeof child.ref === 'string') {
      warning(
        false,
        'String refs are not supported on `<Dropdown.Toggle>` components. ' +
          'To apply a ref to the component use the callback signature:\n\n ' +
          'https://facebook.github.io/react/docs/more-about-refs.html#the-ref-callback-attribute'
      );
    } else {
      ref = createChainedFunction(child.ref, ref);
    }

    return cloneElement(child, {
      ...props,
      ref,
      bsClass: prefix(props, 'toggle'),
      onClick: createChainedFunction(child.props.onClick, this.handleClick),
      onKeyDown: createChainedFunction(
        child.props.onKeyDown,
        this.handleKeyDown
      )
    });
  }
=======
    this.props.onToggle(show, event, { source });
  };
>>>>>>> 2205cd03

  render() {
    const {
      bsPrefix,
      drop,
      show,
      className,
      as: Component,
      alignRight,
      onSelect: _1,
      onToggle: _3,
      navbar: _4,
      ...props
    } = this.props;

    delete props.onToggle;

    return (
      <SelectableContext.Provider value={this.handleSelect}>
        <BaseDropdown.ControlledComponent
          drop={drop}
          show={show}
          alignEnd={alignRight}
          onToggle={this.handleToggle}
          itemSelector={`.${bsPrefix}-item:not(.disabled):not(:disabled)`}
        >
          {({ props: dropdownProps }) => (
            <Component
              {...props}
              {...dropdownProps}
              className={classNames(
                className,
                show && 'show',
                (!drop || drop === 'down') && bsPrefix,
                drop === 'up' && 'dropup',
                drop === 'right' && 'dropright',
                drop === 'left' && 'dropleft',
              )}
            />
          )}
        </BaseDropdown.ControlledComponent>
      </SelectableContext.Provider>
    );
  }
}

Dropdown.propTypes = propTypes;
Dropdown.defaultProps = defaultProps;

const UncontrolledDropdown = createBootstrapComponent(
  BaseDropdown.deferControlTo(Dropdown),
  'dropdown',
);

const DecoratedDropdown = mapContextToProps(
  SelectableContext,
  (onSelect, props) => ({
    onSelect: chain(props.onSelect, onSelect),
  }),
  UncontrolledDropdown,
);

DecoratedDropdown.Toggle = DropdownToggle;
DecoratedDropdown.Menu = DropdownMenu;
DecoratedDropdown.Item = DropdownItem;

DecoratedDropdown.Header = createWithBsPrefix('dropdown-header', {
  defaultProps: { role: 'heading' },
});
DecoratedDropdown.Divider = createWithBsPrefix('dropdown-divider', {
  defaultProps: { role: 'separator' },
});

export default DecoratedDropdown;<|MERGE_RESOLUTION|>--- conflicted
+++ resolved
@@ -88,142 +88,8 @@
   handleToggle = (show, event, source = event.type) => {
     if (event.currentTarget === document) source = 'rootClose';
 
-<<<<<<< HEAD
-  focus() {
-    const toggle = ReactDOM.findDOMNode(this.toggle);
-
-    if (toggle && toggle.focus) {
-      toggle.focus();
-    }
-  }
-
-  focusNextOnOpen() {
-    const menu = this.menu;
-
-    if (!menu || !menu.focusNext) {
-      return;
-    }
-
-    if (
-      this.lastOpenEventType === 'keydown' ||
-      this.props.role === 'menuitem'
-    ) {
-      menu.focusNext();
-    }
-  }
-
-  handleClick(event) {
-    if (this.props.disabled) {
-      return;
-    }
-
-    this.toggleOpen(event, { source: 'click' });
-  }
-
-  handleClose(event, eventDetails) {
-    if (!this.props.open) {
-      return;
-    }
-
-    this.toggleOpen(event, eventDetails);
-  }
-
-  handleKeyDown(event) {
-    if (this.props.disabled) {
-      return;
-    }
-
-    switch (event.keyCode) {
-      case keycode.codes.down:
-        if (!this.props.open) {
-          this.toggleOpen(event, { source: 'keydown' });
-        } else if (this.menu.focusNext) {
-          this.menu.focusNext();
-        }
-        event.preventDefault();
-        break;
-      case keycode.codes.esc:
-      case keycode.codes.tab:
-        this.handleClose(event, { source: 'keydown' });
-        break;
-      default:
-    }
-  }
-
-  toggleOpen(event, eventDetails) {
-    let open = !this.props.open;
-
-    if (open) {
-      this.lastOpenEventType = eventDetails.source;
-    }
-
-    if (this.props.onToggle) {
-      this.props.onToggle(open, event, eventDetails);
-    }
-  }
-
-  renderMenu(child, { id, onSelect, rootCloseEvent, ...props }) {
-    let ref = c => {
-      this.menu = c;
-    };
-
-    if (typeof child.ref === 'string') {
-      warning(
-        false,
-        'String refs are not supported on `<Dropdown.Menu>` components. ' +
-          'To apply a ref to the component use the callback signature:\n\n ' +
-          'https://facebook.github.io/react/docs/more-about-refs.html#the-ref-callback-attribute'
-      );
-    } else {
-      ref = createChainedFunction(child.ref, ref);
-    }
-
-    return cloneElement(child, {
-      ...props,
-      ref,
-      labelledBy: id,
-      bsClass: prefix(props, 'menu'),
-      onClose: createChainedFunction(child.props.onClose, this.handleClose),
-      onSelect: createChainedFunction(
-        child.props.onSelect,
-        onSelect,
-        (key, event) => this.handleClose(event, { source: 'select' })
-      ),
-      rootCloseEvent
-    });
-  }
-
-  renderToggle(child, props) {
-    let ref = c => {
-      this.toggle = c;
-    };
-
-    if (typeof child.ref === 'string') {
-      warning(
-        false,
-        'String refs are not supported on `<Dropdown.Toggle>` components. ' +
-          'To apply a ref to the component use the callback signature:\n\n ' +
-          'https://facebook.github.io/react/docs/more-about-refs.html#the-ref-callback-attribute'
-      );
-    } else {
-      ref = createChainedFunction(child.ref, ref);
-    }
-
-    return cloneElement(child, {
-      ...props,
-      ref,
-      bsClass: prefix(props, 'toggle'),
-      onClick: createChainedFunction(child.props.onClick, this.handleClick),
-      onKeyDown: createChainedFunction(
-        child.props.onKeyDown,
-        this.handleKeyDown
-      )
-    });
-  }
-=======
     this.props.onToggle(show, event, { source });
   };
->>>>>>> 2205cd03
 
   render() {
     const {
