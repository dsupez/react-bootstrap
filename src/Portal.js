--- conflicted
+++ resolved
@@ -1,99 +1,3 @@
-<<<<<<< HEAD
-import React from 'react';
-import ReactDOM from 'react-dom';
-
-import CustomPropTypes from './utils/CustomPropTypes';
-import domUtils from './utils/domUtils';
-
-let Portal = React.createClass({
-
-  displayName: 'Portal',
-
-  propTypes: {
-    /**
-     * The DOM Node that the Component will render it's children into
-     */
-    container: CustomPropTypes.mountable
-  },
-
-  componentDidMount() {
-    this._renderOverlay();
-  },
-
-  componentDidUpdate() {
-    this._renderOverlay();
-  },
-
-  componentWillUnmount() {
-    this._unrenderOverlay();
-    this._unmountOverlayTarget();
-  },
-
-  _mountOverlayTarget() {
-    if (!this._overlayTarget) {
-      this._overlayTarget = document.createElement('div');
-      this.getContainerDOMNode()
-        .appendChild(this._overlayTarget);
-    }
-  },
-
-  _unmountOverlayTarget() {
-    if (this._overlayTarget) {
-      this.getContainerDOMNode()
-        .removeChild(this._overlayTarget);
-      this._overlayTarget = null;
-    }
-  },
-
-  _renderOverlay() {
-    let overlay = !this.props.children
-      ? null
-      : React.Children.only(this.props.children);
-
-    // Save reference for future access.
-    if (overlay !== null) {
-      this._mountOverlayTarget();
-      this._overlayInstance = ReactDOM.unstable_renderSubtreeIntoContainer(
-        this, overlay, this._overlayTarget
-      );
-    } else {
-      // Unrender if the component is null for transitions to null
-      this._unrenderOverlay();
-      this._unmountOverlayTarget();
-    }
-  },
-
-  _unrenderOverlay() {
-    if (this._overlayTarget) {
-      ReactDOM.unmountComponentAtNode(this._overlayTarget);
-      this._overlayInstance = null;
-    }
-  },
-
-  render() {
-    return null;
-  },
-
-  getOverlayDOMNode() {
-    if (!this.isMounted()) {
-      throw new Error('getOverlayDOMNode(): A component must be mounted to have a DOM node.');
-    }
-
-    if (this._overlayInstance) {
-      if (this._overlayInstance.getWrappedDOMNode) {
-        return this._overlayInstance.getWrappedDOMNode();
-      } else {
-        return ReactDOM.findDOMNode(this._overlayInstance);
-      }
-    }
-
-    return null;
-  },
-
-  getContainerDOMNode() {
-    return ReactDOM.findDOMNode(this.props.container) || domUtils.ownerDocument(this).body;
-  }
-=======
 import deprecationWarning from './utils/deprecationWarning';
 import Portal from 'react-overlays/lib/Portal';
 
@@ -103,5 +7,4 @@
     'You can read more at: ' +
     'http://react-bootstrap.github.io/react-overlays/examples/#portal and ' +
     'https://github.com/react-bootstrap/react-bootstrap/issues/1084'
->>>>>>> b8e86150
-});
+});