--- conflicted
+++ resolved
@@ -25,12 +25,10 @@
       },
 
       _renderOverlay: function () {
-<<<<<<< HEAD
         if (!this._overlayTarget) {
           this._mountOverlayTarget();
         }
-=======
->>>>>>> 7fc749d3
+
         // Save reference to help testing
         this._overlayInstance = React.renderComponent(this.renderOverlay(), this._overlayTarget);
       },
