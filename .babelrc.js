--- conflicted
+++ resolved
@@ -30,39 +30,20 @@
           shippedProposals: true,
           modules: modules ? 'commonjs' : false,
           targets: {
-<<<<<<< HEAD
-            browsers: ['last 4 versions', 'not ie <= 8']
-          }
-        }
-      ],
-      ['@babel/preset-react', { development: dev }]
-=======
             browsers: ['last 4 versions', 'not ie <= 8'],
           },
         },
       ],
       ['@babel/preset-react', { development: dev }],
->>>>>>> 2205cd03
     ],
     plugins: [
       ['@babel/plugin-proposal-class-properties', { loose: true }],
       '@babel/plugin-proposal-export-default-from',
       '@babel/plugin-proposal-export-namespace-from',
-<<<<<<< HEAD
-      [
-        '@babel/plugin-transform-runtime',
-        { useESModules: !modules, corejs: 2 }
-      ],
-      'babel-plugin-dev-expression',
-      modules && 'babel-plugin-add-module-exports',
-      api.env() === 'test' && 'babel-plugin-istanbul'
-    ].filter(Boolean)
-=======
       ['@babel/plugin-transform-runtime', { useESModules: !modules }],
       'babel-plugin-dev-expression',
       modules && 'babel-plugin-add-module-exports',
       api.env() === 'test' && 'babel-plugin-istanbul',
     ].filter(Boolean),
->>>>>>> 2205cd03
   };
 };