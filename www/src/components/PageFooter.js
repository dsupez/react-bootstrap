--- conflicted
+++ resolved
@@ -53,26 +53,23 @@
               target="_blank"
             >
               MIT
-<<<<<<< HEAD
-            </a>.
-=======
-            </a>{'. '}
+            </a>
+            {'. '}
             Documentation based, in part, on{' '}
             <a
               href="https://getbootstrap.com/docs/3.3/"
               rel="noopener noreferrer"
               target="_blank"
             >
-              bootstrap 
+              bootstrap
             </a>; licensed under{' '}
             <a
               href="https://creativecommons.org/licenses/by/3.0/"
               rel="noopener noreferrer"
               target="_blank"
             >
-              CC BY 3.0 
+              CC BY 3.0
             </a>
->>>>>>> 4b550b28
           </p>
           <ul className="bs-docs-footer-links muted">
             <li>Currently v{version}</li>
