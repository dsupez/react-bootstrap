--- conflicted
+++ resolved
@@ -1,23 +1,3 @@
-<<<<<<< HEAD
-const panelsInstance = (
-  <div>
-    <Panel>
-      <Panel.Heading>Panel heading without a title</Panel.Heading>
-      <Panel.Body>Panel content</Panel.Body>
-    </Panel>
-    <Panel>
-      <Panel.Heading>
-        <Panel.Title componentClass="h3">
-          Panel heading with a title
-        </Panel.Title>
-      </Panel.Heading>
-      <Panel.Body>Panel content</Panel.Body>
-    </Panel>
-  </div>
-);
-
-render(panelsInstance);
-=======
 <div>
   <Panel>
     <Panel.Heading>Panel heading without a title</Panel.Heading>
@@ -29,5 +9,4 @@
     </Panel.Heading>
     <Panel.Body>Panel content</Panel.Body>
   </Panel>
-</div>;
->>>>>>> 4b550b28
+</div>;