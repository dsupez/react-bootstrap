--- conflicted
+++ resolved
@@ -393,11 +393,7 @@
             </Tab>
           </Tabs>,
           mountPoint
-<<<<<<< HEAD
-        ).refs.inner;
-=======
         ).inner;
->>>>>>> 4b550b28
 
         assert.ok(ReactDOM.findDOMNode(panes[0]).className.match(/\bactive\b/));
       });
