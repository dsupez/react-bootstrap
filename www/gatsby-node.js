const path = require('path');

exports.modifyWebpackConfig = function modifyWebpackConfig({
  actions,
  plugins,
  loaders
}) {
  actions.setWebpackConfig({
    module: {
      rules: [
        {
          test: /src\/examples\//,
          use: loaders.raw()
        }
      ]
    },
    resolve: {
      alias: {
        'react-bootstrap$': path.resolve(__dirname, '../src/index.js'),
        'react-bootstrap/lib': path.resolve(__dirname, '../src')
      }
    },
    plugins: [
      // See https://github.com/FormidableLabs/react-live/issues/5
      plugins.ignore(/^(xor|props)$/)
    ]
  });
};

<<<<<<< HEAD
  config._config.resolve.alias = {
    react: path.resolve(__dirname, '../node_modules/react'),
    'react-dom': path.resolve(__dirname, '../node_modules/react-dom'),

    'react-bootstrap$': path.resolve(__dirname, '../src/index.js'),
    'react-bootstrap/lib': path.resolve(__dirname, '../src')
  };
=======
exports.onCreateBabelConfig = ({ actions }) => {
  actions.setBabelPreset({
    name: `@babel/preset-flow`
  });
>>>>>>> 4af9c4bf
};

exports.onCreatePage = ({ page }) => {
  if (page.path.startsWith('/getting-started')) {
    page.layout = 'getting-started';
  } else if (page.path.startsWith('/layout')) {
    page.layout = 'layout';
  } else if (page.path.startsWith('/components')) {
    page.layout = 'components';
  } else if (page.path.startsWith('/utilities')) {
    page.layout = 'utilities';
  }
};<|MERGE_RESOLUTION|>--- conflicted
+++ resolved
@@ -16,6 +16,8 @@
     },
     resolve: {
       alias: {
+        react: path.resolve(__dirname, '../node_modules/react'),
+        'react-dom': path.resolve(__dirname, '../node_modules/react-dom'),
         'react-bootstrap$': path.resolve(__dirname, '../src/index.js'),
         'react-bootstrap/lib': path.resolve(__dirname, '../src')
       }
@@ -27,20 +29,10 @@
   });
 };
 
-<<<<<<< HEAD
-  config._config.resolve.alias = {
-    react: path.resolve(__dirname, '../node_modules/react'),
-    'react-dom': path.resolve(__dirname, '../node_modules/react-dom'),
-
-    'react-bootstrap$': path.resolve(__dirname, '../src/index.js'),
-    'react-bootstrap/lib': path.resolve(__dirname, '../src')
-  };
-=======
 exports.onCreateBabelConfig = ({ actions }) => {
   actions.setBabelPreset({
     name: `@babel/preset-flow`
   });
->>>>>>> 4af9c4bf
 };
 
 exports.onCreatePage = ({ page }) => {
