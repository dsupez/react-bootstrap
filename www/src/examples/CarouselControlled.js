class ControlledCarousel extends React.Component {
  constructor(props, context) {
    super(props, context);

    this.handleSelect = this.handleSelect.bind(this);

    this.state = {
      index: 0,
      direction: null
    };
  }

  handleSelect(selectedIndex, e) {
    alert(`selected=${selectedIndex}, direction=${e.direction}`);
    this.setState({
      index: selectedIndex,
      direction: e.direction
    });
  }

  render() {
    const { index, direction } = this.state;

    return (
      <Carousel
<<<<<<< HEAD
        activeIndex={this.state.index}
        direction={this.state.direction}
=======
        activeIndex={index}
        direction={direction}
>>>>>>> 4b550b28
        onSelect={this.handleSelect}
      >
        <Carousel.Item>
          <img width={900} height={500} alt="900x500" src="/carousel.png" />
          <Carousel.Caption>
            <h3>First slide label</h3>
            <p>Nulla vitae elit libero, a pharetra augue mollis interdum.</p>
          </Carousel.Caption>
        </Carousel.Item>
        <Carousel.Item>
          <img width={900} height={500} alt="900x500" src="/carousel.png" />
          <Carousel.Caption>
            <h3>Second slide label</h3>
            <p>Lorem ipsum dolor sit amet, consectetur adipiscing elit.</p>
          </Carousel.Caption>
        </Carousel.Item>
        <Carousel.Item>
          <img width={900} height={500} alt="900x500" src="/carousel.png" />
          <Carousel.Caption>
            <h3>Third slide label</h3>
            <p>
              Praesent commodo cursus magna, vel scelerisque nisl consectetur.
            </p>
          </Carousel.Caption>
        </Carousel.Item>
      </Carousel>
    );
  }
}

render(<ControlledCarousel />);<|MERGE_RESOLUTION|>--- conflicted
+++ resolved
@@ -23,13 +23,8 @@
 
     return (
       <Carousel
-<<<<<<< HEAD
-        activeIndex={this.state.index}
-        direction={this.state.direction}
-=======
         activeIndex={index}
         direction={direction}
->>>>>>> 4b550b28
         onSelect={this.handleSelect}
       >
         <Carousel.Item>
