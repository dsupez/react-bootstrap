--- conflicted
+++ resolved
@@ -54,19 +54,13 @@
 
       <h4>
         <Anchor id="navs-props-nav">Nav</Anchor>
-<<<<<<< HEAD
-=======
         <LinkToSource component={data.Nav.displayName} />
->>>>>>> 4b550b28
       </h4>
       <PropTable metadata={data.Nav} />
 
       <h4>
         <Anchor id="navs-props-navitem">NavItem</Anchor>
-<<<<<<< HEAD
-=======
         <LinkToSource component={data.NavItem.displayName} />
->>>>>>> 4b550b28
       </h4>
       <PropTable metadata={data.NavItem} />
     </div>
@@ -76,9 +70,11 @@
 export const query = graphql`
   query NavQuery {
     Nav: componentMetadata(displayName: { eq: "Nav" }) {
+      displayName
       ...PropTable_metadata
     }
     NavItem: componentMetadata(displayName: { eq: "NavItem" }) {
+      displayName
       ...PropTable_metadata
     }
   }
