class AlertDismissable extends React.Component {
<<<<<<< HEAD
  constructor(...args) {
    super(...args);
=======
  constructor(props, context) {
    super(props, context);
>>>>>>> 4b550b28

    this.handleDismiss = this.handleDismiss.bind(this);
    this.handleShow = this.handleShow.bind(this);

    this.state = {
<<<<<<< HEAD
      alertVisible: true
=======
      show: true
>>>>>>> 4b550b28
    };
  }

  handleDismiss() {
    this.setState({ show: false });
  }

  handleShow() {
    this.setState({ show: true });
  }

  render() {
    if (this.state.show) {
      return (
        <Alert bsStyle="danger" onDismiss={this.handleDismiss}>
          <h4>Oh snap! You got an error!</h4>
          <p>
            Change this and that and try again. Duis mollis, est non commodo
            luctus, nisi erat porttitor ligula, eget lacinia odio sem nec elit.
            Cras mattis consectetur purus sit amet fermentum.
          </p>
          <p>
            <Button bsStyle="danger">Take this action</Button>
            <span> or </span>
            <Button onClick={this.handleDismiss}>Hide Alert</Button>
          </p>
        </Alert>
      );
    }

<<<<<<< HEAD
    return <Button onClick={this.handleAlertShow}>Show Alert</Button>;
=======
    return <Button onClick={this.handleShow}>Show Alert</Button>;
>>>>>>> 4b550b28
  }
}

render(<AlertDismissable />);<|MERGE_RESOLUTION|>--- conflicted
+++ resolved
@@ -1,21 +1,12 @@
 class AlertDismissable extends React.Component {
-<<<<<<< HEAD
-  constructor(...args) {
-    super(...args);
-=======
   constructor(props, context) {
     super(props, context);
->>>>>>> 4b550b28
 
     this.handleDismiss = this.handleDismiss.bind(this);
     this.handleShow = this.handleShow.bind(this);
 
     this.state = {
-<<<<<<< HEAD
-      alertVisible: true
-=======
       show: true
->>>>>>> 4b550b28
     };
   }
 
@@ -46,11 +37,7 @@
       );
     }
 
-<<<<<<< HEAD
-    return <Button onClick={this.handleAlertShow}>Show Alert</Button>;
-=======
     return <Button onClick={this.handleShow}>Show Alert</Button>;
->>>>>>> 4b550b28
   }
 }
 
