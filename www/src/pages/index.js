import React from 'react';
import Button from 'react-bootstrap/lib/Button';
import Container from 'react-bootstrap/lib/Container';
import Jumbotron from 'react-bootstrap/lib/Jumbotron';
import { styled } from 'css-literal-loader/styled';
import withProps from 'recompose/withProps';
import pkg from '../../../package.json';

<<<<<<< HEAD
import Grid from 'react-bootstrap/lib/Grid';
import Alert from 'react-bootstrap/lib/Alert';
import Glyphicon from 'react-bootstrap/lib/Glyphicon';
import Label from 'react-bootstrap/lib/Label';

export default class HomePage extends React.Component {
  render() {
    return (
      <div>
        <main className="bs-docs-masthead" id="content" role="main">
          <div className="container">
            <span className="bs-docs-booticon bs-docs-booticon-lg bs-docs-booticon-outline" />
            <p className="lead">
              The most popular front-end framework, rebuilt for React.
            </p>
          </div>
        </main>

        <Grid>
          <Alert bsStyle="info">
            <p>
              <Glyphicon glyph="warning-sign" /> React-Bootstrap currently
              targets Bootstrap v3. We are actively working on Bootstrap v4
              support in{' '}
              <a href="https://github.com/react-bootstrap/react-bootstrap/pull/2752">
                #2752
              </a>
              .
            </p>
          </Alert>
          <Alert bsStyle="warning">
            <p>
              <Glyphicon glyph="bullhorn" /> We are actively working to reach a
              1.0.0 release, and we would love your help to get there.
            </p>
            <p>
              <Glyphicon glyph="check" /> Check out the{' '}
              <a href="https://github.com/react-bootstrap/react-bootstrap/wiki#100-roadmap">
                1.0.0 roadmap
              </a>{' '}
              and{' '}
              <a href="https://github.com/react-bootstrap/react-bootstrap/blob/master/CONTRIBUTING.md">
                contributing guidelines
              </a>{' '}
              to see where you can help out.
            </p>
            <p>
              <Glyphicon glyph="sunglasses" /> A great place to start is any{' '}
              <a
                target="_blank"
                rel="noopener noreferrer"
                href="https://github.com/react-bootstrap/react-bootstrap/issues?q=is%3Aopen+is%3Aissue+label%3A%22help+wanted%22"
              >
                issue
              </a>{' '}
              with a <Label bsStyle="success">help-wanted</Label> label.
            </p>
            <p>
              <Glyphicon glyph="ok" /> We are open to pull requests that address
              bugs, improve documentation, enhance accessibility, add test
              coverage, or bring us closer to feature parity with{' '}
              <a
                target="_blank"
                rel="noopener noreferrer"
                href="http://getbootstrap.com/"
              >
                Bootstrap
              </a>
              .
            </p>
            <p>
              <Glyphicon glyph="user" /> We actively seek to invite frequent
              pull request authors to join the organization.{' '}
              <Glyphicon glyph="thumbs-up" />
            </p>
          </Alert>
        </Grid>
      </div>
    );
=======
import withLayout from '../withLayout';

const MastHead = styled(Jumbotron)`
  @import '../css/theme';

  background-color: $dark;
  padding: 0;
  color: white;
`;

const Content = styled('div')`
  background-image: url('../assets/logo-subtle.svg');
  background-repeat: no-repeat;
  background-position: center;
  background-size: 60%;
  display: flex;
  flex-direction: column;
  justify-content: center;
  height: 450px;
  margin: 0 auto;
  max-width: 800px;

  @media (max-width: 800px) {
    padding: 0 40px;
    text-align: center;
  }
`;

const Heading = styled('h1')`
  @import '../css/theme';

  color: $brand;
  font-weight: bold;
  font-size: 3.2rem;
  margin: 2rem 0;
`;

const SubHeading = styled('p')`
  composes: lead from global;

  line-height: 2;
  font-size: 1.6rem;
`;

const BrandButton = styled(Button)`
  @import '../css/theme';

  &:global(.btn-brand) {
    @include button-outline-variant($brand, $dark);
>>>>>>> 2205cd03
  }
`;

const FeatureCard = styled('div')`
  @import '../css/theme';

  composes: px-4 py-3 from global;

  flex: 1 1 0;
  font-weight: 400;
  line-height: 1.6;

  & h2 {
    font-size: 1.6rem;
    color: $subtle;
    font-weight: 300;
    margin-bottom: 1rem;
  }
`;

export default withLayout(
  class HomePage extends React.Component {
    render() {
      return (
        <div>
          <main className="bs-docs-masthead" id="content" role="main">
            <MastHead fluid>
              <Content>
                <Heading>React Bootstrap</Heading>
                <SubHeading>
                  The most popular front-end framework
                  <br />
                  <strong>Rebuilt</strong> for React.
                </SubHeading>
                <div>
                  <BrandButton
                    size="lg"
                    variant="brand"
                    className="mr-3 px-5"
                    href="/getting-started"
                  >
                    Get started
                  </BrandButton>
                  <Button
                    size="lg"
                    href="/components/alerts"
                    className="px-5"
                    variant="outline-light"
                  >
                    Components
                  </Button>
                </div>
                <div className="text-muted mt-3">
                  Current version: {pkg.version}
                </div>
              </Content>
            </MastHead>
          </main>

          <Container className="d-flex justify-content-between">
            <FeatureCard>
              <h2>Rebuilt with React</h2>
              <p>
                React bootstrap replaces the Bootstrap javascript. Each
                component has been built from stratch as a true React
                components, without uneeded dependencies like jQuery.
              </p>
              <p>
                As one of the oldest React libraries, react bootstrap as evolved
                and grown along-side React, making it an exellent choice as your
                UI foundation.
              </p>
            </FeatureCard>

            <FeatureCard>
              <h2>Bootstrap at it's core</h2>
              <p>
                Built with compatibility in mind, we embrace our bootstrap core
                and strive to be compatible with the worlds largest UI
                ecosystem.
              </p>
              <p>
                By relying entirely on the Bootstrap stylesheet, React
                bootstrap, just works with the thousands of bootstrap themes you
                already love.
              </p>
              <p />
            </FeatureCard>

            <FeatureCard>
              <h2>Accessible by default</h2>

              <p>
                The React component model gives us more control over form and
                function of each component.
              </p>
              <p>
                Each component is implemented with accessibilty in mind. The
                result is a set of accessible-by-default components, over what
                is possible from plain Bootstrap.
              </p>
            </FeatureCard>
          </Container>
        </div>
      );
    }
  },
);<|MERGE_RESOLUTION|>--- conflicted
+++ resolved
@@ -3,90 +3,8 @@
 import Container from 'react-bootstrap/lib/Container';
 import Jumbotron from 'react-bootstrap/lib/Jumbotron';
 import { styled } from 'css-literal-loader/styled';
-import withProps from 'recompose/withProps';
 import pkg from '../../../package.json';
 
-<<<<<<< HEAD
-import Grid from 'react-bootstrap/lib/Grid';
-import Alert from 'react-bootstrap/lib/Alert';
-import Glyphicon from 'react-bootstrap/lib/Glyphicon';
-import Label from 'react-bootstrap/lib/Label';
-
-export default class HomePage extends React.Component {
-  render() {
-    return (
-      <div>
-        <main className="bs-docs-masthead" id="content" role="main">
-          <div className="container">
-            <span className="bs-docs-booticon bs-docs-booticon-lg bs-docs-booticon-outline" />
-            <p className="lead">
-              The most popular front-end framework, rebuilt for React.
-            </p>
-          </div>
-        </main>
-
-        <Grid>
-          <Alert bsStyle="info">
-            <p>
-              <Glyphicon glyph="warning-sign" /> React-Bootstrap currently
-              targets Bootstrap v3. We are actively working on Bootstrap v4
-              support in{' '}
-              <a href="https://github.com/react-bootstrap/react-bootstrap/pull/2752">
-                #2752
-              </a>
-              .
-            </p>
-          </Alert>
-          <Alert bsStyle="warning">
-            <p>
-              <Glyphicon glyph="bullhorn" /> We are actively working to reach a
-              1.0.0 release, and we would love your help to get there.
-            </p>
-            <p>
-              <Glyphicon glyph="check" /> Check out the{' '}
-              <a href="https://github.com/react-bootstrap/react-bootstrap/wiki#100-roadmap">
-                1.0.0 roadmap
-              </a>{' '}
-              and{' '}
-              <a href="https://github.com/react-bootstrap/react-bootstrap/blob/master/CONTRIBUTING.md">
-                contributing guidelines
-              </a>{' '}
-              to see where you can help out.
-            </p>
-            <p>
-              <Glyphicon glyph="sunglasses" /> A great place to start is any{' '}
-              <a
-                target="_blank"
-                rel="noopener noreferrer"
-                href="https://github.com/react-bootstrap/react-bootstrap/issues?q=is%3Aopen+is%3Aissue+label%3A%22help+wanted%22"
-              >
-                issue
-              </a>{' '}
-              with a <Label bsStyle="success">help-wanted</Label> label.
-            </p>
-            <p>
-              <Glyphicon glyph="ok" /> We are open to pull requests that address
-              bugs, improve documentation, enhance accessibility, add test
-              coverage, or bring us closer to feature parity with{' '}
-              <a
-                target="_blank"
-                rel="noopener noreferrer"
-                href="http://getbootstrap.com/"
-              >
-                Bootstrap
-              </a>
-              .
-            </p>
-            <p>
-              <Glyphicon glyph="user" /> We actively seek to invite frequent
-              pull request authors to join the organization.{' '}
-              <Glyphicon glyph="thumbs-up" />
-            </p>
-          </Alert>
-        </Grid>
-      </div>
-    );
-=======
 import withLayout from '../withLayout';
 
 const MastHead = styled(Jumbotron)`
@@ -136,7 +54,6 @@
 
   &:global(.btn-brand) {
     @include button-outline-variant($brand, $dark);
->>>>>>> 2205cd03
   }
 `;
 
