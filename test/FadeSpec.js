--- conflicted
+++ resolved
@@ -54,13 +54,8 @@
       <Component>Panel content</Component>
     );
 
-<<<<<<< HEAD
-    function onEntering(){
+    function onEntering() {
       assert.equal(ReactDOM.findDOMNode(instance).className, 'fade in');
-=======
-    function onEntering() {
-      assert.equal(React.findDOMNode(instance).className, 'fade in');
->>>>>>> 08d5758c
       done();
     }
 
@@ -75,13 +70,8 @@
       <Component in>Panel content</Component>
     );
 
-<<<<<<< HEAD
-    function onExiting(){
+    function onExiting() {
       assert.equal(ReactDOM.findDOMNode(instance).className, 'fade');
-=======
-    function onExiting() {
-      assert.equal(React.findDOMNode(instance).className, 'fade');
->>>>>>> 08d5758c
       done();
     }
 
