import React from 'react';

import Anchor from '../../components/Anchor';
import LinkToSource from '../../components/LinkToSource';
import PropTable from '../../components/PropTable';
import ReactPlayground from '../../components/ReactPlayground';

import Jumbotron from '../../examples/Jumbotron';

export default function JumbotronSection({ data }) {
  return (
    <div className="bs-docs-section">
      <h2 className="page-header">
        <Anchor id="jumbotron">Jumbotron</Anchor> <small>Jumbotron</small>
      </h2>

      <p>
        A lightweight, flexible component that can optionally extend the entire
        viewport to showcase key content on your site.
      </p>
      <ReactPlayground codeText={Jumbotron} />

      <h3>
        <Anchor id="jumbotron-props">Props</Anchor>
<<<<<<< HEAD
=======
        <LinkToSource component={data.Jumbotron.displayName} />
>>>>>>> 4b550b28
      </h3>
      <PropTable metadata={data.Jumbotron} />
    </div>
  );
}

export const query = graphql`
  query JumbotronQuery {
    Jumbotron: componentMetadata(displayName: { eq: "Jumbotron" }) {
      ...PropTable_metadata
    }
  }
`;<|MERGE_RESOLUTION|>--- conflicted
+++ resolved
@@ -22,10 +22,7 @@
 
       <h3>
         <Anchor id="jumbotron-props">Props</Anchor>
-<<<<<<< HEAD
-=======
         <LinkToSource component={data.Jumbotron.displayName} />
->>>>>>> 4b550b28
       </h3>
       <PropTable metadata={data.Jumbotron} />
     </div>
@@ -35,6 +32,7 @@
 export const query = graphql`
   query JumbotronQuery {
     Jumbotron: componentMetadata(displayName: { eq: "Jumbotron" }) {
+      displayName
       ...PropTable_metadata
     }
   }
