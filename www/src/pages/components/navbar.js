import { graphql } from 'gatsby';
import React from 'react';

import LinkedHeading from '../../components/LinkedHeading';
import Callout from '../../components/Callout';
import CodeBlock from '../../components/CodeBlock';
import ComponentApi from '../../components/ComponentApi';
import ReactPlayground from '../../components/ReactPlayground';
import NavbarBasic from '../../examples/Navbar/Basic';
import NavbarBrand from '../../examples/Navbar/Brand';
import NavbarCollapsible from '../../examples/Navbar/Collapsible';
import NavbarColorSchemes from '../../examples/Navbar/ColorSchemes';
import NavbarForm from '../../examples/Navbar/Form';
import NavbarTextLink from '../../examples/Navbar/TextLink';
import ContainerOutside from '../../examples/Navbar/ContainerOutside';
import ContainerInside from '../../examples/Navbar/ContainerInside';
import withLayout from '../../withLayout';

export default withLayout(function NaπvbarSection({ data }) {
  return (
    <>
      <LinkedHeading h="1" id="navbars">
        Navbars
      </LinkedHeading>
      <p className="lead">
        A powerful, responsive navigation header, the navbar. Includes support
        for branding, navigation, and more
      </p>

      <LinkedHeading h="2" id="navbars-overview">
        Overview
      </LinkedHeading>
      <p>
        Here’s what you need to know before getting started with the navbar:
      </p>
      <ul>
        <li>
          use the <code>expand</code> prop to allow for nvabar collapsing at
          lower breakpoints.
        </li>
        <li>
          Navbars and their contents are fluid by default. Use optional{' '}
          <a href="#containers">containers </a> to limit their horizontal width.
        </li>
        <li>Use spacing and flex utilities to size and position content</li>
      </ul>

      <p>
        A responsive navigation header, including support for branding,
        navigation, and more. Here’s an example of all the sub-components
        included in a responsive light-themed navbar that automatically
        collapses at the lg (large) breakpoint.
      </p>

      <ReactPlayground codeText={NavbarBasic} />
      <LinkedHeading h="2" id="navbars-brand">
        Brand
      </LinkedHeading>
      <p>
<<<<<<< HEAD
        For example <code>navbar-fixed-top</code> becomes the property{' '}
        <code>fixedTop</code>. The different properties are{' '}
        <code>fixedTop</code>, <code>fixedBottom</code>, <code>staticTop</code>,{' '}
        <code>inverse</code>, and <code>fluid</code>.
=======
        A simple flexible branding component. Images are supported but will
        likely require custom styling to work well.
>>>>>>> 2205cd03
      </p>
      <ReactPlayground codeText={NavbarBrand} />

      <LinkedHeading h="2" id="navbars-form">
        Forms
      </LinkedHeading>
      <p>
        Use <code>{'<Form inline>'}</code> and your variaous form controls
        within the Navbar. Align the contents as needed with utility classes.
      </p>
      <ReactPlayground codeText={NavbarForm} />

<<<<<<< HEAD
      <h3>
        <Anchor id="navbars-basic">Navbar Basic Example</Anchor>
      </h3>
      <ReactPlayground codeText={NavbarBasic} />
      <div className="bs-callout bs-callout-info">
        <h4>Additional Import Options</h4>
        <p>
          The Navbar Header, Toggle, Brand, and Collapse components are
          available as static properties on the <code>{'<Navbar/>'}</code>{' '}
          component but you can also import them directly from the{' '}
          <code>/lib</code> directory like:{' '}
          <code>require("react-bootstrap/lib/NavbarHeader")</code>.
        </p>
      </div>

      <h3>
        <Anchor id="navbars-mobile-friendly">Responsive Navbars</Anchor>
      </h3>
=======
      <LinkedHeading h="2" id="navbars-text-link">
        Text and Non-nav links
      </LinkedHeading>
>>>>>>> 2205cd03
      <p>
        Loose text and links can be wrapped <code>Navbar.Text</code> in order to
        correctly align it vertically.
      </p>
      <ReactPlayground codeText={NavbarTextLink} />

      <LinkedHeading h="2" id="navbars-colors">
        Color schemes
      </LinkedHeading>
      <p>
        Theming the navbar has never been easier thanks to the combination of
        theming classes and background-color utilities. Choose from{' '}
        <code>variant="light"</code> for use with light background colors, or{' '}
        <code>variant="dark"</code> for dark background colors. Then, customize
        with the <code>bg</code> prop or any custom css!
      </p>

      <ReactPlayground codeText={NavbarColorSchemes} />

      <LinkedHeading h="2" id="navbars-containers">
        Containers
      </LinkedHeading>
      <p>
        While not required, you can wrap the Navbar in a{' '}
        <code>{'<Container>'}</code> component to center it on a page, or add
        one within to only center the contents of a{' '}
        <a href="#navbar-placement">fixed or static top navbar</a>.
      </p>
      <ReactPlayground codeText={ContainerOutside} />

      <p>
        When the container is within your navbar, its horizontal padding is
        removed at breakpoints lower than your specified{' '}
        <code>{`expand={'sm' | 'md' | 'lg' | 'xl'}`}</code> prop. This ensures
        we’re not doubling up on padding unnecessarily on lower viewports when
        your navbar is collapsed.
      </p>
      <ReactPlayground codeText={ContainerInside} />

      <LinkedHeading h="2" id="navbars-placement">
        Placement
      </LinkedHeading>
      <p>
        You can use Bootstrap's{' '}
        <a href="https://getbootstrap.com/docs/4.1/utilities/position/">
          position utilities
        </a>{' '}
        to place navbars in non-static positions. Choose from fixed to the top,
        fixed to the bottom, or stickied to the top (scrolls with the page until
        it reaches the top, then stays there). Fixed navbars use{' '}
        <code>position: fixed</code>, meaning they’re pulled from the normal
        flow of the DOM and may require custom CSS (e.g., padding-top on the{' '}
        <code>{'<body>'}</code>) to prevent overlap with other elements. Also
        note that{' '}
        <strong>
          <code>.sticky-top</code> uses <code>position: sticky</code>, which{' '}
          <a href="https://caniuse.com/#feat=css-sticky">
            isn’t fully supported in every browser
          </a>
        </strong>.
      </p>

      <p>
        Since these positioning needs are so common for Navbars, we've added
        convenience props for them
      </p>
      <h3 className="h4">Fixed top</h3>
      <CodeBlock codeText={` <Navbar fixed="top" />`} />

      <h3 className="h4">Fixed bottom</h3>
      <CodeBlock codeText={` <Navbar fixed="bottom" />`} />

      <h3 className="h4">Sticky top</h3>
      <CodeBlock codeText={` <Navbar sticky="top" />`} />

      <h3 className="h4">Sticky bottom</h3>
      <CodeBlock codeText={` <Navbar sticky="bottom" />`} />

      <LinkedHeading h="2" id="navbars-mobile-friendly">
        Responsive behaviors
      </LinkedHeading>
      <p>
        Use the <code>expand</code> prop as well as the{' '}
        <code>Navbar.Toggle</code> and <code>Navbar.Collapse</code> components
        to control when content collapses behind a button.
      </p>
      <p>
        Set the <code>defaultExpanded</code> prop to make the Navbar start
        expanded. Set <code>collapseOnSelect</code> to make the Navbar collapse
        automatically when the user selects an item. You can also finely control
        the collapsing behavior by using the <code>expanded</code> and{' '}
        <code>onToggle</code> props.
      </p>

      <Callout theme="warning">
        Watch out! You <strong>need</strong> to provide a breakpoint value to{' '}
        <code>expand</code> in order for the Navbar to collapse at all.
      </Callout>
      <ReactPlayground codeText={NavbarCollapsible} />

      <LinkedHeading h="2" id="navbar-api">
        API
      </LinkedHeading>

      <ComponentApi metadata={data.Navbar} />
      <ComponentApi metadata={data.NavbarBrand} exportedBy={data.Navbar} />
      <ComponentApi metadata={data.NavbarToggle} exportedBy={data.Navbar} />
      <ComponentApi metadata={data.NavbarCollapse} exportedBy={data.Navbar} />
    </>
  );
});

export const query = graphql`
  query NavbarQuery {
    Navbar: componentMetadata(displayName: { eq: "Navbar" }) {
      ...ComponentApi_metadata
    }
    NavbarBrand: componentMetadata(displayName: { eq: "NavbarBrand" }) {
      ...ComponentApi_metadata
    }
    NavbarToggle: componentMetadata(displayName: { eq: "NavbarToggle" }) {
      ...ComponentApi_metadata
    }
    NavbarCollapse: componentMetadata(displayName: { eq: "NavbarCollapse" }) {
      ...ComponentApi_metadata
    }
  }
`;<|MERGE_RESOLUTION|>--- conflicted
+++ resolved
@@ -57,15 +57,8 @@
         Brand
       </LinkedHeading>
       <p>
-<<<<<<< HEAD
-        For example <code>navbar-fixed-top</code> becomes the property{' '}
-        <code>fixedTop</code>. The different properties are{' '}
-        <code>fixedTop</code>, <code>fixedBottom</code>, <code>staticTop</code>,{' '}
-        <code>inverse</code>, and <code>fluid</code>.
-=======
         A simple flexible branding component. Images are supported but will
         likely require custom styling to work well.
->>>>>>> 2205cd03
       </p>
       <ReactPlayground codeText={NavbarBrand} />
 
@@ -78,30 +71,9 @@
       </p>
       <ReactPlayground codeText={NavbarForm} />
 
-<<<<<<< HEAD
-      <h3>
-        <Anchor id="navbars-basic">Navbar Basic Example</Anchor>
-      </h3>
-      <ReactPlayground codeText={NavbarBasic} />
-      <div className="bs-callout bs-callout-info">
-        <h4>Additional Import Options</h4>
-        <p>
-          The Navbar Header, Toggle, Brand, and Collapse components are
-          available as static properties on the <code>{'<Navbar/>'}</code>{' '}
-          component but you can also import them directly from the{' '}
-          <code>/lib</code> directory like:{' '}
-          <code>require("react-bootstrap/lib/NavbarHeader")</code>.
-        </p>
-      </div>
-
-      <h3>
-        <Anchor id="navbars-mobile-friendly">Responsive Navbars</Anchor>
-      </h3>
-=======
       <LinkedHeading h="2" id="navbars-text-link">
         Text and Non-nav links
       </LinkedHeading>
->>>>>>> 2205cd03
       <p>
         Loose text and links can be wrapped <code>Navbar.Text</code> in order to
         correctly align it vertically.
