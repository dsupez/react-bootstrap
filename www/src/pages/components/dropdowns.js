--- conflicted
+++ resolved
@@ -105,13 +105,8 @@
         </li>
       </ul>
       <p>
-<<<<<<< HEAD
-        The callback is called with the following arguments: <code>event</code>{' '}
-        and <code>eventKey</code>
-=======
         The callback is called with the following arguments:{' '}
         <code>eventKey</code> and <code>event</code>
->>>>>>> 4b550b28
       </p>
       <ReactPlayground codeText={MenuItem} />
 
@@ -177,32 +172,18 @@
 
       <h4>
         <Anchor id="btn-dropdowns-props-dropdown-button">DropdownButton</Anchor>
-<<<<<<< HEAD
-=======
         <LinkToSource component={data.DropdownButton.displayName} />
->>>>>>> 4b550b28
       </h4>
       <PropTable metadata={data.DropdownButton} />
 
       <h4>
         <Anchor id="btn-dropdowns-props-split">SplitButton</Anchor>
-<<<<<<< HEAD
-=======
         <LinkToSource component={data.SplitButton.displayName} />
->>>>>>> 4b550b28
       </h4>
       <PropTable metadata={data.SplitButton} />
 
       <h4>
         <Anchor id="btn-dropdowns-props-dropdown">Dropdown</Anchor>
-<<<<<<< HEAD
-      </h4>
-      <PropTable metadata={data.Dropdown} />
-
-      <h3>
-        <Anchor id="menu-item-props">Props</Anchor>
-      </h3>
-=======
         <LinkToSource component={data.Dropdown.displayName} />
       </h4>
       <PropTable metadata={data.Dropdown} />
@@ -211,7 +192,6 @@
         <Anchor id="menu-item-props">Menu Item</Anchor>
         <LinkToSource component={data.MenuItem.displayName} />
       </h4>
->>>>>>> 4b550b28
       <PropTable metadata={data.MenuItem} />
     </div>
   );
@@ -220,15 +200,19 @@
 export const query = graphql`
   query DropdownQuery {
     DropdownButton: componentMetadata(displayName: { eq: "DropdownButton" }) {
+      displayName
       ...PropTable_metadata
     }
     SplitButton: componentMetadata(displayName: { eq: "SplitButton" }) {
+      displayName
       ...PropTable_metadata
     }
     Dropdown: componentMetadata(displayName: { eq: "Dropdown" }) {
+      displayName
       ...PropTable_metadata
     }
     MenuItem: componentMetadata(displayName: { eq: "MenuItem" }) {
+      displayName
       ...PropTable_metadata
     }
   }
