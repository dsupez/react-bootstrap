--- conflicted
+++ resolved
@@ -22,13 +22,8 @@
   });
 
   afterEach(()=> {
-<<<<<<< HEAD
-    if (console.error.calledWithMatch('FadeMixin is deprecated')){
+    if (console.error.calledWithMatch('FadeMixin is deprecated')) {
       console.error.reset();
-=======
-    if (console.warn.calledWithMatch('FadeMixin is deprecated')) {
-      console.warn.reset();
->>>>>>> 08d5758c
     }
   });
 
@@ -38,19 +33,11 @@
 
     let child = ReactTestUtils.findRenderedDOMComponentWithTag(instance, 'span');
 
-<<<<<<< HEAD
-    setTimeout(function(){
+    setTimeout(function() {
       assert.ok(ReactDOM.findDOMNode(instance).className.match(/\bin\b/));
       assert.ok(ReactDOM.findDOMNode(instance).className.match(/\bfade\b/));
       assert.ok(child.className.match(/\bin\b/));
       assert.ok(child.className.match(/\bfade\b/));
-=======
-    setTimeout(function() {
-      assert.ok(React.findDOMNode(instance).className.match(/\bin\b/));
-      assert.ok(React.findDOMNode(instance).className.match(/\bfade\b/));
-      assert.ok(React.findDOMNode(child).className.match(/\bin\b/));
-      assert.ok(React.findDOMNode(child).className.match(/\bfade\b/));
->>>>>>> 08d5758c
       done();
     }, 25);
   });
