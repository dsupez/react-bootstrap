import React from 'react';

import Anchor from '../../components/Anchor';
import LinkToSource from '../../components/LinkToSource';
import PropTable from '../../components/PropTable';
import ReactPlayground from '../../components/ReactPlayground';

import PanelBasic from '../../examples/PanelBasic';
import PanelCollapsible from '../../examples/PanelCollapsible';
import PanelWithHeading from '../../examples/PanelWithHeading';
import PanelWithFooter from '../../examples/PanelWithFooter';
import PanelContextual from '../../examples/PanelContextual';
import PanelListGroupFill from '../../examples/PanelListGroupFill';
import PanelGroupControlled from '../../examples/PanelGroupControlled';
import PanelGroupUncontrolled from '../../examples/PanelGroupUncontrolled';
import PanelGroupAccordion from '../../examples/PanelGroupAccordion';

export default function PanelSection({ data }) {
  return (
    <div className="bs-docs-section">
      <h2 className="page-header">
        <Anchor id="panels">Panels</Anchor>{' '}
        <small>Panel, PanelGroup, Accordion</small>
      </h2>

      <h3>
        <Anchor id="panels-basic">Basic example</Anchor>
      </h3>
      <p>
        By default, all the <code>&lt;Panel /&gt;</code> does is apply a basic
        border and padding to contain some content.
      </p>
      <p>
        You can pass on any additional properties you need, e.g. a custom{' '}
        <code>onClick</code> handler, as it is shown in the example code. They
        all will apply to the wrapper <code>div</code> element.
      </p>
      <ReactPlayground codeText={PanelBasic} />

      <h3>
        <Anchor id="panels-heading">Panel with heading</Anchor>
      </h3>
      <p>
        Easily add a heading container to your panel with the{' '}
        <code>{'<Panel.Heading>'}</code> and <code>{'<Panel.Title>'}</code>{' '}
        sub-components.
      </p>
      <ReactPlayground codeText={PanelWithHeading} />

      <h3>
        <Anchor id="panels-footer">Panel with footer</Anchor>
      </h3>
      <p>
        Pass buttons or secondary text in the <code>{'<Panel.Footer>'}</code>{' '}
        sub-component. Note that panel footers do not inherit colors and borders
        when using contextual variations as they are not meant to be in the
        foreground.
      </p>
      <ReactPlayground codeText={PanelWithFooter} />

      <h3>
        <Anchor id="panels-contextual">Contextual alternatives</Anchor>
      </h3>
      <p>
        Like other components, easily make a panel more meaningful to a
        particular context by adding a <code>bsStyle</code> prop.
      </p>
      <ReactPlayground codeText={PanelContextual} />

      <h3>
        <Anchor id="panels-tables">With tables and list groups</Anchor>
      </h3>
      <p>
        Add any <code>&lt;Table /&gt;</code>, <code>&lt;ListGroup /&gt;</code>{' '}
        to a panel for a seamless integration. Mix and match with{' '}
        <code>{'Panel.Body'}</code> as needed.
      </p>
      <ReactPlayground codeText={PanelListGroupFill} />

      <h3>
        <Anchor id="panels-collapsible">Collapsible Panel</Anchor>
      </h3>
      <ReactPlayground codeText={PanelCollapsible} />

      <h3>
        <Anchor id="panels-controlled">Controlled PanelGroups</Anchor>
      </h3>
      <p>
        <code>PanelGroup</code>s can be controlled by a parent component. The{' '}
        <code>activeKey</code> prop dictates which panel is open.
      </p>
      <ReactPlayground codeText={PanelGroupControlled} />

      <h3>
        <Anchor id="panels-uncontrolled">Uncontrolled PanelGroups</Anchor>
      </h3>
      <p>
        <code>PanelGroup</code>s can also be uncontrolled where they manage
        their own state. The <code>defaultActiveKey</code> prop dictates which
        panel is open when initially.
      </p>
      <ReactPlayground codeText={PanelGroupUncontrolled} />

      <h3>
        <Anchor id="panels-accordion">Accordions</Anchor>
      </h3>
      <p>
        Use <code>&lt;PanelGroup accordion /&gt;</code> to create an accordion
        style collapsing Panel set.
      </p>
      <ReactPlayground codeText={PanelGroupAccordion} />

      <h3>
        <Anchor id="panels-props">Props</Anchor>
      </h3>

      <h4>
        <Anchor id="panels-props-accordion">Panels, Accordion</Anchor>
<<<<<<< HEAD
=======
        <LinkToSource component={data.Panel.displayName} />
>>>>>>> 4b550b28
      </h4>
      <PropTable metadata={data.Panel} />

      <h4>
        <Anchor id="panels-props-panel-heading">Panel.Heading</Anchor>
<<<<<<< HEAD
=======
        <LinkToSource component={data.PanelHeading.displayName} />
>>>>>>> 4b550b28
      </h4>
      <PropTable metadata={data.PanelHeading} />

      <h4>
        <Anchor id="panels-props-panel-title">Panel.Title</Anchor>
<<<<<<< HEAD
=======
        <LinkToSource component={data.PanelTitle.displayName} />
>>>>>>> 4b550b28
      </h4>
      <PropTable metadata={data.PanelTitle} />

      <h4>
        <Anchor id="panels-props-panel-toggle">Panel.Toggle</Anchor>
<<<<<<< HEAD
=======
        <LinkToSource component={data.PanelToggle.displayName} />
>>>>>>> 4b550b28
      </h4>
      <PropTable metadata={data.PanelToggle} />

      <h4>
        <Anchor id="panels-props-panel-collapse">Panel.Collapse</Anchor>
<<<<<<< HEAD
=======
        <LinkToSource component={data.PanelCollapse.displayName} />
>>>>>>> 4b550b28
      </h4>
      <PropTable metadata={data.PanelCollapse} />

      <h4>
        <Anchor id="panels-props-panel-body">Panel.Body</Anchor>
<<<<<<< HEAD
=======
        <LinkToSource component={data.PanelBody.displayName} />
>>>>>>> 4b550b28
      </h4>
      <PropTable metadata={data.PanelBody} />

      <h4>
        <Anchor id="panels-props-panel-footer">Panel.Footer</Anchor>
<<<<<<< HEAD
=======
        <LinkToSource component={data.PanelFooter.displayName} />
>>>>>>> 4b550b28
      </h4>
      <PropTable metadata={data.PanelFooter} />

      <h4>
        <Anchor id="panels-props-group">PanelGroup</Anchor>
<<<<<<< HEAD
=======
        <LinkToSource component={data.PanelGroup.displayName} />
>>>>>>> 4b550b28
      </h4>
      <PropTable metadata={data.PanelGroup} />
    </div>
  );
}

export const query = graphql`
  query PanelQuery {
    Panel: componentMetadata(displayName: { eq: "Panel" }) {
      ...PropTable_metadata
    }
    PanelHeading: componentMetadata(displayName: { eq: "PanelHeading" }) {
      ...PropTable_metadata
    }
    PanelTitle: componentMetadata(displayName: { eq: "PanelTitle" }) {
      ...PropTable_metadata
    }
    PanelBody: componentMetadata(displayName: { eq: "PanelBody" }) {
      ...PropTable_metadata
    }
    PanelFooter: componentMetadata(displayName: { eq: "PanelFooter" }) {
      ...PropTable_metadata
    }
    PanelToggle: componentMetadata(displayName: { eq: "PanelToggle" }) {
      ...PropTable_metadata
    }
    PanelCollapse: componentMetadata(displayName: { eq: "PanelCollapse" }) {
      ...PropTable_metadata
    }
    PanelGroup: componentMetadata(displayName: { eq: "PanelGroup" }) {
      ...PropTable_metadata
    }
  }
`;<|MERGE_RESOLUTION|>--- conflicted
+++ resolved
@@ -116,73 +116,49 @@
 
       <h4>
         <Anchor id="panels-props-accordion">Panels, Accordion</Anchor>
-<<<<<<< HEAD
-=======
         <LinkToSource component={data.Panel.displayName} />
->>>>>>> 4b550b28
       </h4>
       <PropTable metadata={data.Panel} />
 
       <h4>
         <Anchor id="panels-props-panel-heading">Panel.Heading</Anchor>
-<<<<<<< HEAD
-=======
         <LinkToSource component={data.PanelHeading.displayName} />
->>>>>>> 4b550b28
       </h4>
       <PropTable metadata={data.PanelHeading} />
 
       <h4>
         <Anchor id="panels-props-panel-title">Panel.Title</Anchor>
-<<<<<<< HEAD
-=======
         <LinkToSource component={data.PanelTitle.displayName} />
->>>>>>> 4b550b28
       </h4>
       <PropTable metadata={data.PanelTitle} />
 
       <h4>
         <Anchor id="panels-props-panel-toggle">Panel.Toggle</Anchor>
-<<<<<<< HEAD
-=======
         <LinkToSource component={data.PanelToggle.displayName} />
->>>>>>> 4b550b28
       </h4>
       <PropTable metadata={data.PanelToggle} />
 
       <h4>
         <Anchor id="panels-props-panel-collapse">Panel.Collapse</Anchor>
-<<<<<<< HEAD
-=======
         <LinkToSource component={data.PanelCollapse.displayName} />
->>>>>>> 4b550b28
       </h4>
       <PropTable metadata={data.PanelCollapse} />
 
       <h4>
         <Anchor id="panels-props-panel-body">Panel.Body</Anchor>
-<<<<<<< HEAD
-=======
         <LinkToSource component={data.PanelBody.displayName} />
->>>>>>> 4b550b28
       </h4>
       <PropTable metadata={data.PanelBody} />
 
       <h4>
         <Anchor id="panels-props-panel-footer">Panel.Footer</Anchor>
-<<<<<<< HEAD
-=======
         <LinkToSource component={data.PanelFooter.displayName} />
->>>>>>> 4b550b28
       </h4>
       <PropTable metadata={data.PanelFooter} />
 
       <h4>
         <Anchor id="panels-props-group">PanelGroup</Anchor>
-<<<<<<< HEAD
-=======
         <LinkToSource component={data.PanelGroup.displayName} />
->>>>>>> 4b550b28
       </h4>
       <PropTable metadata={data.PanelGroup} />
     </div>
