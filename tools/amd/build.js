import _ from 'lodash';
import path from 'path';
import fsp from 'fs-promise';
import { copy } from '../fs-utils';
import { exec } from '../exec';
import { repoRoot, bowerRoot } from '../constants';

const packagePath = path.join(repoRoot, 'package.json');
const bowerTemplate = path.join(__dirname, 'bower.json');
const bowerJson = path.join(bowerRoot, 'bower.json');

const readme = path.join(__dirname, 'README.md');
const license = path.join(repoRoot, 'LICENSE');

<<<<<<< HEAD
=======
const babelOptions = {
  __reactBootstrapDeprecationWarning: true,
  modules: 'amd'
};

const libDestination = path.join(bowerRoot, 'lib');

>>>>>>> d00d9c77
function bowerConfig() {
  return Promise.all([
    fsp.readFile(packagePath)
      .then(json => JSON.parse(json)),
    fsp.readFile(bowerTemplate)
      .then(template => _.template(template))
  ])
  .then(([pkg, template]) => template({ pkg }))
  .then(config => fsp.writeFile(bowerJson, config));
}

export default function BuildBower() {
  console.log('Building: '.cyan + 'bower module'.green);

  return exec(`rimraf ${bowerRoot}`)
<<<<<<< HEAD
    .then(() => fsp.mkdirs(bowerRoot))
    .then(() => Promise.all([
      bowerConfig(),
=======
    .then(() => fsp.mkdirs(libDestination))
    .then(() => Promise.all([
      bowerConfig(),
      generateFactories(libDestination, babelOptions),
      buildFolder(srcRoot, libDestination, babelOptions),
>>>>>>> d00d9c77
      copy(readme, bowerRoot),
      copy(license, bowerRoot)
    ]))
    .then(() => console.log('Built: '.cyan + 'bower module'.green));
}<|MERGE_RESOLUTION|>--- conflicted
+++ resolved
@@ -12,16 +12,8 @@
 const readme = path.join(__dirname, 'README.md');
 const license = path.join(repoRoot, 'LICENSE');
 
-<<<<<<< HEAD
-=======
-const babelOptions = {
-  __reactBootstrapDeprecationWarning: true,
-  modules: 'amd'
-};
-
 const libDestination = path.join(bowerRoot, 'lib');
 
->>>>>>> d00d9c77
 function bowerConfig() {
   return Promise.all([
     fsp.readFile(packagePath)
@@ -37,17 +29,9 @@
   console.log('Building: '.cyan + 'bower module'.green);
 
   return exec(`rimraf ${bowerRoot}`)
-<<<<<<< HEAD
-    .then(() => fsp.mkdirs(bowerRoot))
-    .then(() => Promise.all([
-      bowerConfig(),
-=======
     .then(() => fsp.mkdirs(libDestination))
     .then(() => Promise.all([
       bowerConfig(),
-      generateFactories(libDestination, babelOptions),
-      buildFolder(srcRoot, libDestination, babelOptions),
->>>>>>> d00d9c77
       copy(readme, bowerRoot),
       copy(license, bowerRoot)
     ]))
