/* eslint no-process-exit: 0 */

import 'colors';
import build from './build';
import docs from '../docs/build';
import lib from './lib/build';
import { setExecOptions } from './exec';

import yargs from 'yargs';

const argv = yargs
  .help('h')
  .option('docs-only', {
    demand: false,
    default: false
  })
<<<<<<< HEAD
  .option('use-cache', {
    type: 'boolean',
    demand: false,
    default: true,
    describe: 'Use Babel cache when running webpack'
=======
  .option('lib-only', {
    demand: false,
    default: false,
    describe: 'Used for factories testing'
>>>>>>> d00d9c77
  })
  .option('verbose', {
    demand: false,
    default: false,
    describe: 'Increased debug output'
  })
  .option('dev', {
    demand: false,
    default: false,
    describe: 'Only used when supplied with the --docs-only flag'
  })
  .argv;

setExecOptions(argv);

<<<<<<< HEAD
let buildProcess = argv.docsOnly ? docs(argv) : build(argv);
=======
let buildProcess;

if (argv.libOnly) {
  buildProcess = lib();
} else if (argv.docsOnly) {
  buildProcess = docs(argv);
} else {
  buildProcess = build();
}
>>>>>>> d00d9c77

buildProcess
  .catch(err => {
    if (err.stack) {
      console.error(err.stack.red);
    } else {
      console.error(err.toString().red);
    }
    process.exit(1);
  });<|MERGE_RESOLUTION|>--- conflicted
+++ resolved
@@ -14,18 +14,16 @@
     demand: false,
     default: false
   })
-<<<<<<< HEAD
   .option('use-cache', {
     type: 'boolean',
     demand: false,
     default: true,
     describe: 'Use Babel cache when running webpack'
-=======
+  })
   .option('lib-only', {
     demand: false,
     default: false,
     describe: 'Used for factories testing'
->>>>>>> d00d9c77
   })
   .option('verbose', {
     demand: false,
@@ -41,19 +39,15 @@
 
 setExecOptions(argv);
 
-<<<<<<< HEAD
-let buildProcess = argv.docsOnly ? docs(argv) : build(argv);
-=======
 let buildProcess;
 
 if (argv.libOnly) {
-  buildProcess = lib();
+  buildProcess = lib(argv);
 } else if (argv.docsOnly) {
   buildProcess = docs(argv);
 } else {
-  buildProcess = build();
+  buildProcess = build(argv);
 }
->>>>>>> d00d9c77
 
 buildProcess
   .catch(err => {
