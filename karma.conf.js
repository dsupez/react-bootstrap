const { plugins, rules } = require('webpack-atoms');
const runBabel = require('./tools/run-babel');

const babelOptions = {
  ...runBabel.getConfig({ modules: false, test: true }),
  cacheDirectory: true,
};

module.exports = (config) => {
  const { env } = process;

  config.set({
    frameworks: ['mocha', 'sinon-chai'],

    files: ['test/index.js'],

    preprocessors: {
      'test/index.js': ['webpack', 'sourcemap'],
    },

    webpack: {
      devtool: 'module-source-map',
      module: {
        rules: [
          rules.js(babelOptions),
        ],
      },
      plugins: [
        plugins.define({
          'process.env.NODE_ENV': JSON.stringify('test'),
        }),
      ],
<<<<<<< HEAD
      devtool: 'cheap-module-inline-source-map',
      stats: 'minimal',
    }),
=======
    },
>>>>>>> db06363d

    webpackMiddleware: {
      noInfo: true,
    },

    reporters: ['mocha', 'coverage'],

    mochaReporter: {
      output: 'autowatch',
    },

    coverageReporter: {
      type: 'lcov',
      dir: 'coverage',
    },

    customLaunchers: {
      ChromeCi: {
        base: 'Chrome',
        flags: ['--no-sandbox'],
      },
    },

    browsers: env.BROWSER ? env.BROWSER.split(',') : ['Chrome'],

    singleRun: env.CONTINUOUS_INTEGRATION === 'true',
  });
};<|MERGE_RESOLUTION|>--- conflicted
+++ resolved
@@ -19,7 +19,6 @@
     },
 
     webpack: {
-      devtool: 'module-source-map',
       module: {
         rules: [
           rules.js(babelOptions),
@@ -30,13 +29,9 @@
           'process.env.NODE_ENV': JSON.stringify('test'),
         }),
       ],
-<<<<<<< HEAD
       devtool: 'cheap-module-inline-source-map',
       stats: 'minimal',
-    }),
-=======
     },
->>>>>>> db06363d
 
     webpackMiddleware: {
       noInfo: true,
