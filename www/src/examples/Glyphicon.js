<<<<<<< HEAD
const glyphInstance = (
  <div>
    <ButtonToolbar>
      <ButtonGroup>
        <Button>
          <Glyphicon glyph="align-left" />
        </Button>
        <Button>
          <Glyphicon glyph="align-center" />
        </Button>
        <Button>
          <Glyphicon glyph="align-right" />
        </Button>
        <Button>
          <Glyphicon glyph="align-justify" />
        </Button>
      </ButtonGroup>
    </ButtonToolbar>
    <ButtonToolbar>
      <ButtonGroup>
        <Button bsSize="large">
          <Glyphicon glyph="star" /> Star
        </Button>
        <Button>
          <Glyphicon glyph="star" /> Star
        </Button>
        <Button bsSize="small">
          <Glyphicon glyph="star" /> Star
        </Button>
        <Button bsSize="xsmall">
          <Glyphicon glyph="star" /> Star
        </Button>
      </ButtonGroup>
    </ButtonToolbar>
  </div>
);

render(glyphInstance);
=======
<div>
  <ButtonToolbar>
    <ButtonGroup>
      <Button>
        <Glyphicon glyph="align-left" />
      </Button>
      <Button>
        <Glyphicon glyph="align-center" />
      </Button>
      <Button>
        <Glyphicon glyph="align-right" />
      </Button>
      <Button>
        <Glyphicon glyph="align-justify" />
      </Button>
    </ButtonGroup>
  </ButtonToolbar>
  <ButtonToolbar>
    <ButtonGroup>
      <Button bsSize="large">
        <Glyphicon glyph="star" /> Star
      </Button>
      <Button>
        <Glyphicon glyph="star" /> Star
      </Button>
      <Button bsSize="small">
        <Glyphicon glyph="star" /> Star
      </Button>
      <Button bsSize="xsmall">
        <Glyphicon glyph="star" /> Star
      </Button>
    </ButtonGroup>
  </ButtonToolbar>
</div>;
>>>>>>> 4b550b28
<|MERGE_RESOLUTION|>--- conflicted
+++ resolved
@@ -1,43 +1,3 @@
-<<<<<<< HEAD
-const glyphInstance = (
-  <div>
-    <ButtonToolbar>
-      <ButtonGroup>
-        <Button>
-          <Glyphicon glyph="align-left" />
-        </Button>
-        <Button>
-          <Glyphicon glyph="align-center" />
-        </Button>
-        <Button>
-          <Glyphicon glyph="align-right" />
-        </Button>
-        <Button>
-          <Glyphicon glyph="align-justify" />
-        </Button>
-      </ButtonGroup>
-    </ButtonToolbar>
-    <ButtonToolbar>
-      <ButtonGroup>
-        <Button bsSize="large">
-          <Glyphicon glyph="star" /> Star
-        </Button>
-        <Button>
-          <Glyphicon glyph="star" /> Star
-        </Button>
-        <Button bsSize="small">
-          <Glyphicon glyph="star" /> Star
-        </Button>
-        <Button bsSize="xsmall">
-          <Glyphicon glyph="star" /> Star
-        </Button>
-      </ButtonGroup>
-    </ButtonToolbar>
-  </div>
-);
-
-render(glyphInstance);
-=======
 <div>
   <ButtonToolbar>
     <ButtonGroup>
@@ -71,5 +31,4 @@
       </Button>
     </ButtonGroup>
   </ButtonToolbar>
-</div>;
->>>>>>> 4b550b28
+</div>;