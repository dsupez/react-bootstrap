--- conflicted
+++ resolved
@@ -18,13 +18,8 @@
 export function prefix(props, variant) {
   let bsClass = (props.bsClass || '').trim();
   invariant(
-<<<<<<< HEAD
     bsClass != null,
-    'A `bsClass` prop is required for this component'
-=======
-    props.bsClass != null,
     'A `bsClass` prop is required for this component',
->>>>>>> c2722298
   );
   return bsClass + (variant ? `-${variant}` : '');
 }
