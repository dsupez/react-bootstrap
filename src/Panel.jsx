--- conflicted
+++ resolved
@@ -56,13 +56,8 @@
     var classes = this.getBsClassSet();
     classes['panel'] = true;
 
-<<<<<<< HEAD
-    return (
+    return this.transferPropsTo(
       <div className={classSet(classes)} id={this.props.collapsable ? null : this.props.id}>
-=======
-    return this.transferPropsTo(
-      <div className={classSet(classes)} id={this.props.isCollapsable ? null : this.props.id}>
->>>>>>> d6be1ff2
         {this.renderHeading()}
         {this.props.collapsable ? this.renderCollapsableBody() : this.renderBody()}
         {this.renderFooter()}
