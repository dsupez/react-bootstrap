--- conflicted
+++ resolved
@@ -80,16 +80,6 @@
 import createChainedFunction from './utils/createChainedFunction';
 import ValidComponentChildren from './utils/ValidComponentChildren';
 
-<<<<<<< HEAD
-export const utils = {
-  childrenValueInputValidation,
-  createChainedFunction,
-  ValidComponentChildren,
-  domUtils: createDeprecationWrapper(domUtils, 'utils/domUtils', 'npm install dom-helpers')
-};
-
-=======
->>>>>>> 09fe7a54
 function createDeprecationWrapper(obj, deprecated, instead, link){
   let wrapper = {};
 
@@ -114,6 +104,5 @@
   childrenValueInputValidation,
   createChainedFunction,
   ValidComponentChildren,
-  CustomPropTypes,
   domUtils: createDeprecationWrapper(domUtils, 'utils/domUtils', 'npm install dom-helpers'),
 };