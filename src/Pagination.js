import classNames from 'classnames';
import React from 'react';

import PaginationItem, { First, Prev, Ellipsis, Next, Last } from './PaginationItem';
import { bsClass, getClassSet, splitBsProps } from './utils/bootstrapUtils';


class Pagination extends React.Component {
<<<<<<< HEAD
=======
  renderPageButtons(
    activePage, items, maxButtons, boundaryLinks, ellipsis, buttonProps,
  ) {
    const pageButtons = [];

    let startPage;
    let endPage;

    if (maxButtons && maxButtons < items) {
      startPage = Math.max(
        Math.min(
          activePage - Math.floor(maxButtons / 2, 10),
          items - maxButtons + 1,
        ),
        1,
      );
      endPage = startPage + maxButtons - 1;
    } else {
      startPage = 1;
      endPage = items;
    }

    for (let page = startPage; page <= endPage; ++page) {
      pageButtons.push(
        <PaginationButton
          {...buttonProps}
          key={page}
          eventKey={page}
          active={page === activePage}
        >
          {page}
        </PaginationButton>,
      );
    }

    if (ellipsis && boundaryLinks && startPage > 1) {
      if (startPage > 2) {
        pageButtons.unshift(
          <PaginationButton
            key="ellipsisFirst"
            disabled
            componentClass={buttonProps.componentClass}
          >
            <span aria-label="More">
              {ellipsis === true ? '\u2026' : ellipsis}
            </span>
          </PaginationButton>,
        );
      }

      pageButtons.unshift(
        <PaginationButton
          {...buttonProps}
          key={1}
          eventKey={1}
          active={false}
        >
          1
        </PaginationButton>,
      );
    }

    if (ellipsis && endPage < items) {
      if (!boundaryLinks || endPage < items - 1) {
        pageButtons.push(
          <PaginationButton
            key="ellipsis"
            disabled
            componentClass={buttonProps.componentClass}
          >
            <span aria-label="More">
              {ellipsis === true ? '\u2026' : ellipsis}
            </span>
          </PaginationButton>,
        );
      }

      if (boundaryLinks) {
        pageButtons.push(
          <PaginationButton
            {...buttonProps}
            key={items}
            eventKey={items}
            active={false}
          >
            {items}
          </PaginationButton>,
        );
      }
    }

    return pageButtons;
  }

>>>>>>> c2722298
  render() {
    const {
      className,
      children,
      ...props
    } = this.props;

    const [bsProps, elementProps] = splitBsProps(props);

    const classes = getClassSet(bsProps);

    return (
      <ul
        {...elementProps}
        className={classNames(className, classes)}
      >
<<<<<<< HEAD
        {children}
=======
        {first && (
          <PaginationButton
            {...buttonProps}
            eventKey={1}
            disabled={activePage === 1}
          >
            <span aria-label="First">
              {first === true ? '\u00ab' : first}
            </span>
          </PaginationButton>
        )}
        {prev && (
          <PaginationButton
            {...buttonProps}
            eventKey={activePage - 1}
            disabled={activePage === 1}
          >
            <span aria-label="Previous">
              {prev === true ? '\u2039' : prev}
            </span>
          </PaginationButton>
        )}

        {this.renderPageButtons(
          activePage, items, maxButtons, boundaryLinks, ellipsis, buttonProps,
        )}

        {next && (
          <PaginationButton
            {...buttonProps}
            eventKey={activePage + 1}
            disabled={activePage >= items}
          >
            <span aria-label="Next">
              {next === true ? '\u203a' : next}
            </span>
          </PaginationButton>
        )}
        {last && (
          <PaginationButton
            {...buttonProps}
            eventKey={items}
            disabled={activePage >= items}
          >
            <span aria-label="Last">
              {last === true ? '\u00bb' : last}
            </span>
          </PaginationButton>
        )}
>>>>>>> c2722298
      </ul>
    );
  }
}

Pagination = bsClass('pagination', Pagination);

Pagination.First = First;
Pagination.Prev = Prev;
Pagination.Ellipsis = Ellipsis;
Pagination.Item = PaginationItem;
Pagination.Next = Next;
Pagination.Last = Last;

export default Pagination;<|MERGE_RESOLUTION|>--- conflicted
+++ resolved
@@ -6,103 +6,6 @@
 
 
 class Pagination extends React.Component {
-<<<<<<< HEAD
-=======
-  renderPageButtons(
-    activePage, items, maxButtons, boundaryLinks, ellipsis, buttonProps,
-  ) {
-    const pageButtons = [];
-
-    let startPage;
-    let endPage;
-
-    if (maxButtons && maxButtons < items) {
-      startPage = Math.max(
-        Math.min(
-          activePage - Math.floor(maxButtons / 2, 10),
-          items - maxButtons + 1,
-        ),
-        1,
-      );
-      endPage = startPage + maxButtons - 1;
-    } else {
-      startPage = 1;
-      endPage = items;
-    }
-
-    for (let page = startPage; page <= endPage; ++page) {
-      pageButtons.push(
-        <PaginationButton
-          {...buttonProps}
-          key={page}
-          eventKey={page}
-          active={page === activePage}
-        >
-          {page}
-        </PaginationButton>,
-      );
-    }
-
-    if (ellipsis && boundaryLinks && startPage > 1) {
-      if (startPage > 2) {
-        pageButtons.unshift(
-          <PaginationButton
-            key="ellipsisFirst"
-            disabled
-            componentClass={buttonProps.componentClass}
-          >
-            <span aria-label="More">
-              {ellipsis === true ? '\u2026' : ellipsis}
-            </span>
-          </PaginationButton>,
-        );
-      }
-
-      pageButtons.unshift(
-        <PaginationButton
-          {...buttonProps}
-          key={1}
-          eventKey={1}
-          active={false}
-        >
-          1
-        </PaginationButton>,
-      );
-    }
-
-    if (ellipsis && endPage < items) {
-      if (!boundaryLinks || endPage < items - 1) {
-        pageButtons.push(
-          <PaginationButton
-            key="ellipsis"
-            disabled
-            componentClass={buttonProps.componentClass}
-          >
-            <span aria-label="More">
-              {ellipsis === true ? '\u2026' : ellipsis}
-            </span>
-          </PaginationButton>,
-        );
-      }
-
-      if (boundaryLinks) {
-        pageButtons.push(
-          <PaginationButton
-            {...buttonProps}
-            key={items}
-            eventKey={items}
-            active={false}
-          >
-            {items}
-          </PaginationButton>,
-        );
-      }
-    }
-
-    return pageButtons;
-  }
-
->>>>>>> c2722298
   render() {
     const {
       className,
@@ -119,65 +22,13 @@
         {...elementProps}
         className={classNames(className, classes)}
       >
-<<<<<<< HEAD
         {children}
-=======
-        {first && (
-          <PaginationButton
-            {...buttonProps}
-            eventKey={1}
-            disabled={activePage === 1}
-          >
-            <span aria-label="First">
-              {first === true ? '\u00ab' : first}
-            </span>
-          </PaginationButton>
-        )}
-        {prev && (
-          <PaginationButton
-            {...buttonProps}
-            eventKey={activePage - 1}
-            disabled={activePage === 1}
-          >
-            <span aria-label="Previous">
-              {prev === true ? '\u2039' : prev}
-            </span>
-          </PaginationButton>
-        )}
-
-        {this.renderPageButtons(
-          activePage, items, maxButtons, boundaryLinks, ellipsis, buttonProps,
-        )}
-
-        {next && (
-          <PaginationButton
-            {...buttonProps}
-            eventKey={activePage + 1}
-            disabled={activePage >= items}
-          >
-            <span aria-label="Next">
-              {next === true ? '\u203a' : next}
-            </span>
-          </PaginationButton>
-        )}
-        {last && (
-          <PaginationButton
-            {...buttonProps}
-            eventKey={items}
-            disabled={activePage >= items}
-          >
-            <span aria-label="Last">
-              {last === true ? '\u00bb' : last}
-            </span>
-          </PaginationButton>
-        )}
->>>>>>> c2722298
       </ul>
     );
   }
 }
 
-Pagination = bsClass('pagination', Pagination);
+bsClass('pagination', Pagination);
 
 Pagination.First = First;
 Pagination.Prev = Prev;
