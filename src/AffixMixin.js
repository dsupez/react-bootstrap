--- conflicted
+++ resolved
@@ -39,13 +39,8 @@
       return;
     }
 
-<<<<<<< HEAD
     DOMNode = ReactDOM.findDOMNode(this);
-    scrollHeight = document.documentElement.offsetHeight;
-=======
-    DOMNode = React.findDOMNode(this);
     scrollHeight = domUtils.getDocumentHeight();
->>>>>>> b8e86150
     scrollTop = window.pageYOffset;
     position = domUtils.getOffset(DOMNode);
 
