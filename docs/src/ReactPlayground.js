--- conflicted
+++ resolved
@@ -33,7 +33,6 @@
 import * as modMenuItem from '../../src/MenuItem';
 import * as modModal from '../../src/Modal';
 import * as modOverlayTrigger from '../../src/OverlayTrigger';
-
 import * as modPageHeader from '../../src/PageHeader';
 import * as modPageItem from '../../src/PageItem';
 import * as modPager from '../../src/Pager';
@@ -41,11 +40,7 @@
 import * as modPanel from '../../src/Panel';
 import * as modPanelGroup from '../../src/PanelGroup';
 import * as modPopover from '../../src/Popover';
-<<<<<<< HEAD
 //import * as modPopoverTrigger from '../../src/PopoverTrigger';
-=======
-
->>>>>>> 6eae9645
 import * as modProgressBar from '../../src/ProgressBar';
 import * as modRow from '../../src/Row';
 import * as modSplitButton from '../../src/SplitButton';
@@ -54,11 +49,7 @@
 import * as modTabPane from '../../src/TabPane';
 import * as modThumbnail from '../../src/Thumbnail';
 import * as modTooltip from '../../src/Tooltip';
-<<<<<<< HEAD
 //import * as modTooltipTrigger from '../../src/TooltipTrigger';
-=======
-
->>>>>>> 6eae9645
 import * as modWell from '../../src/Well';
 
 import * as modPortal from '../../src/Portal';
@@ -73,15 +64,11 @@
 const classNames = modClassNames.default;
 
 /* eslint-disable */
-<<<<<<< HEAD
-const Portal = modPortal.default;
-=======
 
 const Portal = modPortal.default;
 const Collapse = modCollapse.default;
 const Fade = modFade.default;
 
->>>>>>> 6eae9645
 
 const React = modReact.default;
 const Accordion = modAccordion.default;
