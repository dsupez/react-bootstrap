import React from 'react';
import ReactTestUtils from 'react/lib/ReactTestUtils';
import ReactDOM from 'react-dom';

import ListGroup from '../src/ListGroup';
import ListGroupItem from '../src/ListGroupItem';

describe('ListGroup', function () {

  it('Should output a "div" with the class "list-group"', function () {
    let instance = ReactTestUtils.renderIntoDocument(
      <ListGroup/>
    );
    assert.equal(ReactDOM.findDOMNode(instance).nodeName, 'DIV');
    assert.ok(ReactTestUtils.findRenderedDOMComponentWithClass(instance, 'list-group'));
  });

  it('Should support a single "ListGroupItem" child', function () {
    let instance = ReactTestUtils.renderIntoDocument(
      <ListGroup>
        <ListGroupItem>Only Child</ListGroupItem>
      </ListGroup>
    );

    let items = ReactTestUtils.scryRenderedComponentsWithType(instance, ListGroupItem);

    assert.ok(ReactTestUtils.findRenderedDOMComponentWithClass(items[0], 'list-group-item'));
  });

  it('Should support a single "ListGroupItem" child contained in an array', function () {
    let child = [<ListGroupItem key={42}>Only Child in array</ListGroupItem>];
    let instance = ReactTestUtils.renderIntoDocument(
      <ListGroup>
        {child}
      </ListGroup>
    );

    let items = ReactTestUtils.scryRenderedComponentsWithType(instance, ListGroupItem);

    assert.ok(ReactTestUtils.findRenderedDOMComponentWithClass(items[0], 'list-group-item'));
  });

  it('Should output a "ul" when single "ListGroupItem" child is a list item', function () {
    let instance = ReactTestUtils.renderIntoDocument(
      <ListGroup>
        <ListGroupItem>Only Child</ListGroupItem>
      </ListGroup>
    );

    assert.equal(ReactDOM.findDOMNode(instance).nodeName, 'UL');
    assert.equal(ReactDOM.findDOMNode(instance).firstChild.nodeName, 'LI');
  });

  it('Should output a "div" when single "ListGroupItem" child is an anchor', function () {
    let instance = ReactTestUtils.renderIntoDocument(
      <ListGroup>
        <ListGroupItem href="#test">Only Child</ListGroupItem>
      </ListGroup>
    );

    assert.equal(ReactDOM.findDOMNode(instance).nodeName, 'DIV');
    assert.equal(ReactDOM.findDOMNode(instance).firstChild.nodeName, 'A');
  });

  it('Should support multiple "ListGroupItem" children', function () {
    let instance = ReactTestUtils.renderIntoDocument(
      <ListGroup>
        <ListGroupItem>1st Child</ListGroupItem>
        <ListGroupItem>2nd Child</ListGroupItem>
      </ListGroup>
    );

    let items = ReactTestUtils.scryRenderedComponentsWithType(instance, ListGroupItem);

    assert.ok(ReactTestUtils.findRenderedDOMComponentWithClass(items[0], 'list-group-item'));
    assert.ok(ReactTestUtils.findRenderedDOMComponentWithClass(items[1], 'list-group-item'));
  });

  it('Should support multiple "ListGroupItem" children including a subset contained in an array', function () {
    let itemArray = [
      <ListGroupItem key={0}>2nd Child nested</ListGroupItem>,
      <ListGroupItem key={1}>3rd Child nested</ListGroupItem>
    ];

    let instance = ReactTestUtils.renderIntoDocument(
      <ListGroup>
        <ListGroupItem>1st Child</ListGroupItem>
        {itemArray}
        <ListGroupItem>4th Child</ListGroupItem>
      </ListGroup>
    );

    let items = ReactTestUtils.scryRenderedComponentsWithType(instance, ListGroupItem);

    assert.ok(ReactTestUtils.findRenderedDOMComponentWithClass(items[0], 'list-group-item'));
    assert.ok(ReactTestUtils.findRenderedDOMComponentWithClass(items[1], 'list-group-item'));
  });

  it('Should output a "ul" when children are list items', function () {
    let instance = ReactTestUtils.renderIntoDocument(
      <ListGroup>
        <ListGroupItem>1st Child</ListGroupItem>
        <ListGroupItem>2nd Child</ListGroupItem>
      </ListGroup>
    );
    assert.ok(ReactTestUtils.findRenderedDOMComponentWithClass(instance, 'list-group'));
    assert.equal(ReactDOM.findDOMNode(instance).nodeName, 'UL');
    assert.equal(ReactDOM.findDOMNode(instance).firstChild.nodeName, 'LI');
    assert.equal(ReactDOM.findDOMNode(instance).lastChild.nodeName, 'LI');
  });


  it('Should output a "div" when "ListGroupItem" children are anchors and spans', function () {
    let instance = ReactTestUtils.renderIntoDocument(
      <ListGroup>
        <ListGroupItem href="#test">1st Child</ListGroupItem>
        <ListGroupItem>2nd Child</ListGroupItem>
      </ListGroup>
    );
    assert.equal(ReactDOM.findDOMNode(instance).nodeName, 'DIV');
    assert.equal(ReactDOM.findDOMNode(instance).firstChild.nodeName, 'A');
    assert.equal(ReactDOM.findDOMNode(instance).lastChild.nodeName, 'SPAN');
    assert.ok(ReactTestUtils.findRenderedDOMComponentWithClass(instance, 'list-group'));
  });



  it('Should output a "div" when "ListGroupItem" children have an onClick handler', function () {
    let instance = ReactTestUtils.renderIntoDocument(
      <ListGroup>
        <ListGroupItem onClick={() => null}>1st Child</ListGroupItem>
        <ListGroupItem>2nd Child</ListGroupItem>
      </ListGroup>
    );
<<<<<<< HEAD
    assert.equal(ReactDOM.findDOMNode(instance).nodeName, 'DIV');
    assert.equal(ReactDOM.findDOMNode(instance).firstChild.nodeName, 'A');
    assert.equal(ReactDOM.findDOMNode(instance).lastChild.nodeName, 'SPAN');
=======
    assert.equal(React.findDOMNode(instance).nodeName, 'DIV');
    assert.equal(React.findDOMNode(instance).firstChild.nodeName, 'BUTTON');
    assert.equal(React.findDOMNode(instance).lastChild.nodeName, 'SPAN');
>>>>>>> b8e86150
    assert.ok(ReactTestUtils.findRenderedDOMComponentWithClass(instance, 'list-group'));
  });

  it('Should support an element id through "id" prop', function () {
    let instance = ReactTestUtils.renderIntoDocument(
      <ListGroup id="testItem">
        <ListGroupItem>Child</ListGroupItem>
      </ListGroup>
    );
    assert.ok(ReactTestUtils.findRenderedDOMComponentWithClass(instance, 'list-group'));
    assert.equal(ReactDOM.findDOMNode(instance).nodeName, 'UL');
    assert.equal(ReactDOM.findDOMNode(instance).id, 'testItem');
  });

});<|MERGE_RESOLUTION|>--- conflicted
+++ resolved
@@ -132,15 +132,9 @@
         <ListGroupItem>2nd Child</ListGroupItem>
       </ListGroup>
     );
-<<<<<<< HEAD
     assert.equal(ReactDOM.findDOMNode(instance).nodeName, 'DIV');
-    assert.equal(ReactDOM.findDOMNode(instance).firstChild.nodeName, 'A');
+    assert.equal(ReactDOM.findDOMNode(instance).firstChild.nodeName, 'BUTTON');
     assert.equal(ReactDOM.findDOMNode(instance).lastChild.nodeName, 'SPAN');
-=======
-    assert.equal(React.findDOMNode(instance).nodeName, 'DIV');
-    assert.equal(React.findDOMNode(instance).firstChild.nodeName, 'BUTTON');
-    assert.equal(React.findDOMNode(instance).lastChild.nodeName, 'SPAN');
->>>>>>> b8e86150
     assert.ok(ReactTestUtils.findRenderedDOMComponentWithClass(instance, 'list-group'));
   });
 
