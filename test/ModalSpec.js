import React from 'react';
import ReactTestUtils from 'react/lib/ReactTestUtils';
import ReactDOM from 'react-dom';

import Modal from '../src/Modal';

import {getOne, render, shouldWarn} from './helpers';

describe('Modal', () => {
  let mountPoint;

  beforeEach(() => {
    mountPoint = document.createElement('div');
    document.body.appendChild(mountPoint);
  });

<<<<<<< HEAD
  afterEach(function () {
    ReactDOM.unmountComponentAtNode(mountPoint);
=======
  afterEach(() => {
    React.unmountComponentAtNode(mountPoint);
>>>>>>> 2f63487c
    document.body.removeChild(mountPoint);
  });

  it('Should render the modal content', () => {
    let noOp = () => {};
    let instance = render(
      <Modal show onHide={noOp} animation={false}>
        <strong>Message</strong>
      </Modal>
    , mountPoint);

    assert.ok(getOne(instance.refs.modal.querySelectorAll('strong')));
  });

  it('Should add modal-open class to the modal container while open', (done) => {

    let Container = React.createClass({
      getInitialState() {
        return { modalOpen: true };
      },
      handleCloseModal() {
        this.setState({ modalOpen: false });
      },
      render() {
        return (
          <div>
            <Modal
              animation={false}
              show={this.state.modalOpen}
              onHide={this.handleCloseModal}
              container={this}
            >
              <strong>Message</strong>
            </Modal>
          </div>
        );
      }
    });

    let instance = render(
          <Container />
        , mountPoint);

    let modal = ReactTestUtils.findRenderedComponentWithType(instance, Modal);

    assert.ok(ReactDOM.findDOMNode(instance).className.match(/\bmodal-open\b/));

    ReactTestUtils.Simulate.click(modal.refs.backdrop);

<<<<<<< HEAD
    setTimeout(function() {
      assert.equal(ReactDOM.findDOMNode(instance).className.length, 0);
=======
    setTimeout(() => {
      assert.equal(React.findDOMNode(instance).className.length, 0);
>>>>>>> 2f63487c
      done();
    }, 0);

  });

  it('Should close the modal when the backdrop is clicked', (done) => {
    let doneOp = () => { done(); };
    let instance = render(
      <Modal show onHide={doneOp} animation={false}>
        <strong>Message</strong>
      </Modal>
    , mountPoint);

    ReactTestUtils.Simulate.click(instance.refs.backdrop);
  });

  it('Should close the modal when the modal dialog is clicked', (done) => {
    let doneOp = () => { done(); };

    let instance = render(
      <Modal show onHide={doneOp}>
        <strong>Message</strong>
      </Modal>
    , mountPoint);

    let dialog = ReactDOM.findDOMNode(instance.refs.dialog);

    ReactTestUtils.Simulate.click(dialog);
  });

  it('Should not close the modal when the "static" backdrop is clicked', () => {
    let onHideSpy = sinon.spy();
    let instance = render(
      <Modal show onHide={onHideSpy} backdrop='static'>
        <strong>Message</strong>
      </Modal>
    , mountPoint);

    ReactTestUtils.Simulate.click(instance.refs.backdrop);

    expect(onHideSpy).to.not.have.been.called;
  });

  it('Should close the modal when the modal close button is clicked', (done) => {
    let doneOp = () => { done(); };

    let instance = render(
      <Modal show onHide={doneOp}>
        <Modal.Header closeButton />
        <strong>Message</strong>
      </Modal>
    , mountPoint);

    let button = instance.refs.modal.getElementsByClassName('close')[0];

    ReactTestUtils.Simulate.click(button);
  });

  it('Should pass className to the dialog', () => {
    let noOp = () => {};
    let instance = render(
      <Modal show className='mymodal' onHide={noOp}>
        <strong>Message</strong>
      </Modal>
    , mountPoint);

    let dialog = ReactDOM.findDOMNode(instance.refs.dialog);

    assert.ok(dialog.className.match(/\bmymodal\b/));
  });

  it('Should use bsClass on the dialog', () => {
    let noOp = () => {};
    let instance = render(
      <Modal show bsClass='mymodal' onHide={noOp}>
        <strong>Message</strong>
      </Modal>
    , mountPoint);

    let dialog = ReactDOM.findDOMNode(instance.refs.dialog);

    assert.ok(dialog.className.match(/\bmymodal\b/));
    assert.ok(dialog.children[0].className.match(/\bmymodal-dialog\b/));
    assert.ok(dialog.children[0].children[0].className.match(/\bmymodal-content\b/));

    assert.ok(instance.refs.backdrop.className.match(/\bmymodal-backdrop\b/));


    shouldWarn("Invalid prop 'bsClass' of value 'mymodal'");
  });

  it('Should pass bsSize to the dialog', () => {
    let noOp = () => {};
    let instance = render(
      <Modal show bsSize='small' onHide={noOp}>
        <strong>Message</strong>
      </Modal>
    , mountPoint);

    let dialog = getOne(instance.refs.modal.getElementsByClassName('modal-dialog'));
    assert.ok(dialog.className.match(/\bmodal-sm\b/));
  });

  it('Should pass dialogClassName to the dialog', () => {
    let noOp = () => {};
    let instance = render(
      <Modal show dialogClassName="testCss" onHide={noOp}>
        <strong>Message</strong>
      </Modal>
    , mountPoint);

    let dialog = instance.refs.modal.querySelector('.modal-dialog');
    assert.match(dialog.className, /\btestCss\b/);
  });

  it('Should assign refs correctly when no backdrop', () => {

    let test = () => render(
      <Modal show backdrop={false} onHide={() => {}}>
        <strong>Message</strong>
      </Modal>
    , mountPoint);

    expect(test).not.to.throw();
  });

  it('Should use dialogComponent', () => {
    let noOp = () => {};

    class CustomDialog extends React.Component {
      render() { return <div {...this.props}/>; }
    }

    let instance = render(
      <Modal show dialogComponent={CustomDialog} onHide={noOp}>
        <strong>Message</strong>
      </Modal>
    , mountPoint);

    assert.ok(instance.refs.dialog instanceof CustomDialog);
  });

  it('Should pass transition callbacks to Transition', (done) => {
    let count = 0;
    let increment = ()=> count++;

    let instance = render(
      <Modal show
        onHide={() => {}}
        onExit={increment}
        onExiting={increment}
        onExited={()=> {
          increment();
          expect(count).to.equal(6);
          done();
        }}
        onEnter={increment}
        onEntering={increment}
        onEntered={()=> {
          increment();
          instance.renderWithProps({ show: false });
        }}
      >
        <strong>Message</strong>
      </Modal>
      , mountPoint);
  });

  it('Should unbind listeners when unmounted', () => {
    render(
        <div>
          <Modal show onHide={() => null} animation={false}>
            <strong>Foo bar</strong>
          </Modal>
        </div>
    , mountPoint);

    assert.include(document.body.className, 'modal-open');

    render(<div />, mountPoint);

    assert.notInclude(document.body.className, 'modal-open');
  });

  describe('Focused state', () => {
    let focusableContainer = null;

    beforeEach(() => {
      focusableContainer = document.createElement('div');
      focusableContainer.tabIndex = 0;
      document.body.appendChild(focusableContainer);
      focusableContainer.focus();
    });

<<<<<<< HEAD
    afterEach(function () {
      ReactDOM.unmountComponentAtNode(focusableContainer);
=======
    afterEach(() => {
      React.unmountComponentAtNode(focusableContainer);
>>>>>>> 2f63487c
      document.body.removeChild(focusableContainer);
    });

    it('Should focus on the Modal when it is opened', () => {

      document.activeElement.should.equal(focusableContainer);

      let instance = render(
        <Modal show onHide={() => {}} animation={false}>
          <strong>Message</strong>
        </Modal>
        , focusableContainer);

      document.activeElement.className.should.contain('modal');

      instance.renderWithProps({ show: false });

      document.activeElement.should.equal(focusableContainer);
    });


    it('Should not focus on the Modal when autoFocus is false', () => {
      render(
        <Modal show autoFocus={false} onHide={() => {}} animation={false}>
          <strong>Message</strong>
        </Modal>
        , focusableContainer);

      document.activeElement.should.equal(focusableContainer);
    });

    it('Should not focus Modal when child has focus', () => {

      document.activeElement.should.equal(focusableContainer);

      render(
        <Modal show onHide={() => {}} animation={false}>
          <input autoFocus />
        </Modal>
        , focusableContainer);

      let input = document.getElementsByTagName('input')[0];

      document.activeElement.should.equal(input);
    });
  });

});<|MERGE_RESOLUTION|>--- conflicted
+++ resolved
@@ -14,13 +14,8 @@
     document.body.appendChild(mountPoint);
   });
 
-<<<<<<< HEAD
-  afterEach(function () {
+  afterEach(() => {
     ReactDOM.unmountComponentAtNode(mountPoint);
-=======
-  afterEach(() => {
-    React.unmountComponentAtNode(mountPoint);
->>>>>>> 2f63487c
     document.body.removeChild(mountPoint);
   });
 
@@ -70,13 +65,8 @@
 
     ReactTestUtils.Simulate.click(modal.refs.backdrop);
 
-<<<<<<< HEAD
-    setTimeout(function() {
+    setTimeout(() => {
       assert.equal(ReactDOM.findDOMNode(instance).className.length, 0);
-=======
-    setTimeout(() => {
-      assert.equal(React.findDOMNode(instance).className.length, 0);
->>>>>>> 2f63487c
       done();
     }, 0);
 
@@ -271,13 +261,8 @@
       focusableContainer.focus();
     });
 
-<<<<<<< HEAD
-    afterEach(function () {
+    afterEach(() => {
       ReactDOM.unmountComponentAtNode(focusableContainer);
-=======
-    afterEach(() => {
-      React.unmountComponentAtNode(focusableContainer);
->>>>>>> 2f63487c
       document.body.removeChild(focusableContainer);
     });
 
