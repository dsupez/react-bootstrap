--- conflicted
+++ resolved
@@ -15,14 +15,10 @@
     "build": "node tools/build.js",
     "build-docs": "npm run bootstrap-docs && npm -C www run build",
     "ci-lint": "eslint --rule 'prettier/prettier: 2'",
-    "format": "npm run ci-lint -- --fix",
+    "format": "npm run ci-lint . -- --fix",
     "lint": "npm run ci-lint .",
     "precommit": "lint-staged",
-<<<<<<< HEAD
-    "release": "release",
-=======
     "release": "npm run build-docs && release",
->>>>>>> 4b550b28
     "tdd": "karma start",
     "test": "npm run lint && npm run test-browser && npm run test-node",
     "test-browser": "cross-env NODE_ENV=test karma start --single-run",
@@ -39,18 +35,6 @@
   "prettier": {
     "singleQuote": true
   },
-<<<<<<< HEAD
-=======
-  "lint-staged": {
-    "*.js": [
-      "format",
-      "git add"
-    ]
-  },
-  "prettier": {
-    "singleQuote": true
-  },
->>>>>>> 4b550b28
   "files": [
     "CHANGELOG.md",
     "lib",
@@ -70,42 +54,10 @@
     "react-dom": "^0.14.9 || >=15.3.0"
   },
   "devDependencies": {
-<<<<<<< HEAD
     "@storybook/react": "^3.2.3",
-    "babel-core": "^6.13.2",
-    "babel-eslint": "^7.2.3",
-    "babel-loader": "^7.1.2",
-    "babel-plugin-add-module-exports": "^0.2.1",
-    "babel-plugin-dev-expression": "^0.2.1",
-    "babel-plugin-istanbul": "^4.1.5",
-    "babel-plugin-transform-class-properties": "^6.24.1",
-    "babel-plugin-transform-export-extensions": "^6.22.0",
-    "babel-plugin-transform-object-rest-spread": "^6.26.0",
-    "babel-plugin-transform-runtime": "^6.12.0",
-    "babel-preset-env": "^1.6.0",
-    "babel-preset-react": "^6.11.1",
-    "babel-register": "^6.26.0",
-    "bootstrap": "^4.0.0",
-    "chai": "^3.5.0",
-    "codecov": "^2.2.0",
-    "colors": "^1.1.2",
-    "create-react-class": "^15.5.3",
-    "cross-env": "^2.0.0",
-    "enzyme": "^3.1.0",
     "enzyme-adapter-react-16": "^1.1.1",
-    "eslint": "^4.8.0",
-    "eslint-config-airbnb": "^15.1.0",
-    "eslint-config-prettier": "^2.9.0",
-    "eslint-plugin-import": "^2.7.0",
-    "eslint-plugin-jsx-a11y": "^5.1.1",
-    "eslint-plugin-mocha": "^4.11.0",
-    "eslint-plugin-prettier": "^2.4.0",
-    "eslint-plugin-react": "^7.5.1",
-    "fs-extra": "^4.0.2",
-    "husky": "^0.14.3",
     "karma": "^2.0.0",
     "karma-chrome-launcher": "^2.2.0",
-=======
     "@babel/cli": "^7.0.0-beta.40",
     "@babel/core": "^7.0.0-beta.40",
     "@babel/plugin-proposal-class-properties": "^7.0.0-beta.38",
@@ -137,10 +89,6 @@
     "eslint-plugin-prettier": "^2.6.0",
     "eslint-plugin-react": "^7.7.0",
     "fs-extra": "^5.0.0",
-    "husky": "^0.14.3",
-    "karma": "^1.1.1",
-    "karma-chrome-launcher": "^1.0.1",
->>>>>>> 4b550b28
     "karma-cli": "^1.0.1",
     "karma-coverage": "^1.1.0",
     "karma-firefox-launcher": "^1.0.0",
@@ -150,32 +98,20 @@
     "karma-sourcemap-loader": "^0.3.7",
     "karma-webpack": "^2.0.13",
     "lint-staged": "^6.0.0",
-<<<<<<< HEAD
-    "lodash": "^4.13.1",
-    "mocha": "^2.5.3",
-    "prettier": "^1.9.2",
+
     "react": "^16.3.0-0",
     "react-dom": "^16.3.0-0",
-=======
     "lodash": "^4.17.5",
     "mocha": "^2.5.3",
     "prettier": "^1.11.1",
-    "react": "^15.5.4",
-    "react-dom": "^15.5.4",
->>>>>>> 4b550b28
+
     "react-test-renderer": "^15.6.2",
     "release-script": "^1.0.2",
     "sinon": "^2.3.2",
     "sinon-chai": "^2.8.0",
-<<<<<<< HEAD
-    "webpack": "^3.0.0",
-    "webpack-atoms": "^4.1.2",
     "webpack-dev-server": "^2.0.0",
-    "yargs": "^4.7.1"
-=======
     "webpack": "^3.6.0",
     "webpack-atoms": "^5.1.1"
->>>>>>> 4b550b28
   },
   "dependencies": {
     "@babel/runtime": "^7.0.0-beta.40",
@@ -188,11 +124,7 @@
     "react-overlays": "^0.8.0",
     "react-prop-types": "^0.4.0",
     "react-transition-group": "^2.0.0",
-<<<<<<< HEAD
-    "uncontrollable": "^4.1.0",
-=======
     "uncontrollable": "^5.0.0",
->>>>>>> 4b550b28
     "warning": "^3.0.0"
   },
   "release-script": {
