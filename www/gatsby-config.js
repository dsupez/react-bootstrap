--- conflicted
+++ resolved
@@ -2,26 +2,6 @@
 const remarkSlug = require('remark-slug');
 const { cleanDoclets } = require('gatsby-transformer-react-docgen/Doclets');
 const defaultDescriptions = require('./src/defaultPropDescriptions');
-<<<<<<< HEAD
-const { addBootstrapPropTypes } = require('./bsPropUtils');
-
-const root = escapeRegExp(path.resolve(__dirname, '../'));
-const nodeModules = `${path.sep}node_modules${path.sep}`;
-
-// eslint-disable-next-line
-require('@babel/register')({
-  ...require('../.babelrc.js')({ env: () => 'build' }),
-  only: [
-    // Only the src directory
-    new RegExp(`^${escapeRegExp(path.join(root, '/src/'))}`, 'i')
-  ],
-  ignore: [
-    // Ignore any node_modules inside the current working directory.
-    new RegExp(`^${root}(?:${path.sep}.*)?${escapeRegExp(nodeModules)}`, 'i')
-  ]
-});
-=======
->>>>>>> 2205cd03
 
 module.exports = {
   siteMetadata: {
@@ -35,7 +15,6 @@
     ],
   },
   plugins: [
-    'gatsby-plugin-layout',
     {
       resolve: 'gatsby-mdx',
       options: {
