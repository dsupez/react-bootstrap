--- conflicted
+++ resolved
@@ -10,334 +10,4 @@
     );
     assert.ok(ReactTestUtils.findRenderedDOMComponentWithClass(instance, 'pagination'));
   });
-<<<<<<< HEAD
-=======
-
-  it('should show the correct active button', () => {
-    const instance = ReactTestUtils.renderIntoDocument(
-      <Pagination
-        items={5}
-        activePage={3}
-      />,
-    );
-    const pageButtons = ReactTestUtils.scryRenderedDOMComponentsWithTag(instance, 'li');
-    assert.equal(pageButtons.length, 5);
-    pageButtons[2].className.should.match(/\bactive\b/);
-  });
-
-  it('should call onSelect when page button is selected', (done) => {
-    function onSelect(eventKey) {
-      assert.equal(eventKey, 2);
-      done();
-    }
-
-    const instance = ReactTestUtils.renderIntoDocument(
-      <Pagination items={5} onSelect={onSelect} />,
-    );
-
-    ReactTestUtils.Simulate.click(
-      ReactTestUtils.scryRenderedDOMComponentsWithTag(instance, 'a')[1],
-    );
-  });
-
-  it('should only show part of buttons and active button in the middle of buttons when given maxButtons', () => {
-    const instance = ReactTestUtils.renderIntoDocument(
-      <Pagination
-        items={30}
-        activePage={10}
-        maxButtons={9}
-      />,
-    );
-    const pageButtons = ReactTestUtils.scryRenderedDOMComponentsWithTag(instance, 'li');
-    // 9 visible page buttons and 1 ellipsis button
-    assert.equal(pageButtons.length, 10);
-
-    // active button is the second one
-    assert.equal(pageButtons[0].firstChild.textContent, '6');
-    pageButtons[4].className.should.match(/\bactive\b/);
-  });
-
-  it('should show the ellipsis, boundaryLinks, first, last, prev and next button with default labels', () => {
-    const instance = ReactTestUtils.renderIntoDocument(
-      <Pagination
-        first
-        last
-        prev
-        next
-        ellipsis
-        maxButtons={3}
-        activePage={10}
-        items={20}
-      />,
-    );
-    const pageButtons = ReactTestUtils.scryRenderedDOMComponentsWithTag(instance, 'li');
-    // add first, last, prev, next and ellipsis button
-    assert.equal(pageButtons.length, 8);
-
-    assert.equal(pageButtons[0].textContent, '«');
-    assert.equal(pageButtons[1].textContent, '‹');
-    assert.equal(pageButtons[5].textContent, '…');
-    assert.equal(pageButtons[6].textContent, '›');
-    assert.equal(pageButtons[7].textContent, '»');
-
-  });
-
-  it('should show the boundaryLinks, first, last, prev and next button', () => {
-    const instance = ReactTestUtils.renderIntoDocument(
-      <Pagination
-        first
-        last
-        prev
-        next
-        ellipsis
-        boundaryLinks
-        maxButtons={3}
-        activePage={10}
-        items={20}
-      />,
-    );
-    const pageButtons = ReactTestUtils.scryRenderedDOMComponentsWithTag(instance, 'li');
-    // add first, last, prev, next and ellipsis button
-    assert.equal(pageButtons[2].textContent, '1');
-    assert.equal(pageButtons[3].textContent, '…');
-    assert.equal(pageButtons[7].textContent, '…');
-    assert.equal(pageButtons[8].textContent, '20');
-  });
-
-  it('should not render ellipsis with boundaryLinks near start', () => {
-    const instance = ReactTestUtils.renderIntoDocument(
-      <Pagination
-        first
-        last
-        prev
-        next
-        boundaryLinks
-        maxButtons={5}
-        activePage={4}
-        items={20}
-      />,
-    );
-    const pageButtons = ReactTestUtils.scryRenderedDOMComponentsWithTag(instance, 'li');
-    assert.equal(pageButtons[3].textContent, '2');
-  });
-
-  it('should not render ellipsis with boundaryLinks near end', () => {
-    const instance = ReactTestUtils.renderIntoDocument(
-      <Pagination
-        first
-        last
-        prev
-        next
-        boundaryLinks
-        maxButtons={5}
-        activePage={17}
-        items={20}
-      />,
-    );
-    const pageButtons = ReactTestUtils.scryRenderedDOMComponentsWithTag(instance, 'li');
-    assert.equal(pageButtons[pageButtons.length - 4].textContent, '19');
-  });
-
-  it('should show the ellipsis, first, last, prev and next button with custom labels', () => {
-    const instance = ReactTestUtils.renderIntoDocument(
-      <Pagination
-        first="first"
-        last="last"
-        prev="prev"
-        next="next"
-        ellipsis="more"
-        maxButtons={3}
-        activePage={10}
-        items={20}
-      />,
-    );
-    const pageButtons = ReactTestUtils.scryRenderedDOMComponentsWithTag(instance, 'li');
-    // add first, last, prev, next and ellipsis button
-    assert.equal(pageButtons.length, 8);
-
-    assert.equal(pageButtons[0].textContent, 'first');
-    assert.equal(pageButtons[1].textContent, 'prev');
-    assert.equal(pageButtons[5].textContent, 'more');
-    assert.equal(pageButtons[6].textContent, 'next');
-    assert.equal(pageButtons[7].textContent, 'last');
-  });
-
-  it('should enumerate pagenums correctly when ellipsis=true', () => {
-    const instance = ReactTestUtils.renderIntoDocument(
-      <Pagination
-        first
-        last
-        prev
-        next
-        ellipsis
-        maxButtons={5}
-        activePage={1}
-        items={1}
-      />,
-    );
-    const pageButtons = ReactTestUtils.scryRenderedDOMComponentsWithTag(instance, 'li');
-
-    assert.equal(pageButtons[0].textContent, '«');
-    assert.equal(pageButtons[1].textContent, '‹');
-    assert.equal(pageButtons[2].textContent, '1');
-    assert.equal(pageButtons[3].textContent, '›');
-    assert.equal(pageButtons[4].textContent, '»');
-  });
-
-  it('should render next and last buttons as disabled when items=0 and ellipsis=true', () => {
-    const instance = ReactTestUtils.renderIntoDocument(
-      <Pagination
-        last
-        next
-        ellipsis
-        maxButtons={1}
-        activePage={1}
-        items={0}
-      />,
-    );
-    const pageButtons = ReactTestUtils.scryRenderedDOMComponentsWithTag(instance, 'li');
-
-    assert.equal(pageButtons[0].textContent, '›');
-    assert.equal(pageButtons[1].textContent, '»');
-
-    assert.include(pageButtons[0].className, 'disabled');
-    assert.include(pageButtons[1].className, 'disabled');
-  });
-
-  it('should wrap buttons in SafeAnchor when no buttonComponentClass prop is supplied', () => {
-    const instance = ReactTestUtils.renderIntoDocument(
-      <Pagination
-        maxButtons={2}
-        activePage={1}
-        items={2}
-      />,
-    );
-    const pageButtons = ReactTestUtils.scryRenderedDOMComponentsWithTag(instance, 'li');
-
-    assert.equal(pageButtons[0].children[0].tagName, 'A');
-    assert.equal(pageButtons[1].children[0].tagName, 'A');
-
-    assert.equal(pageButtons[0].children[0].getAttribute('href'), '#');
-    assert.equal(pageButtons[1].children[0].getAttribute('href'), '#');
-  });
-
-  it('should wrap each button in a buttonComponentClass when it is present', () => {
-    class DummyElement extends React.Component {
-      render() {
-        return <div>{this.props.children}</div>;
-      }
-    }
-
-    const instance = ReactTestUtils.renderIntoDocument(
-      <Pagination
-        maxButtons={2}
-        activePage={1}
-        items={2}
-        buttonComponentClass={DummyElement}
-      />,
-    );
-    const pageButtons = ReactTestUtils.scryRenderedDOMComponentsWithTag(instance, 'li');
-
-    assert.equal(pageButtons[0].children[0].tagName, 'DIV');
-    assert.equal(pageButtons[1].children[0].tagName, 'DIV');
-  });
-
-  it('should call onSelect with custom buttonComponentClass', (done) => {
-    class DummyElement extends React.Component {
-      render() {
-        return <div onClick={this.props.onClick} />;
-      }
-    }
-
-    function onSelect(eventKey) {
-      assert.equal(eventKey, 3);
-      done();
-    }
-
-    const instance = ReactTestUtils.renderIntoDocument(
-      <Pagination items={5} onSelect={onSelect} buttonComponentClass={DummyElement} />,
-    );
-
-    ReactTestUtils.Simulate.click(
-      ReactTestUtils.scryRenderedDOMComponentsWithTag(instance, 'div')[2],
-    );
-  });
-
-  it('should not fire "onSelect" event on disabled buttons', () => {
-    function onSelect() {
-      throw Error('this event should not happen');
-    }
-
-    const instance = ReactTestUtils.renderIntoDocument(
-      <Pagination
-        onSelect={onSelect}
-        last
-        next
-        ellipsis
-        maxButtons={1}
-        activePage={1}
-        items={0}
-      />,
-    );
-    const liElements = ReactTestUtils.scryRenderedDOMComponentsWithTag(instance, 'li');
-
-    // buttons are disabled
-    assert.include(liElements[0].className, 'disabled');
-    assert.include(liElements[1].className, 'disabled');
-
-    const pageButtons = ReactTestUtils.scryRenderedDOMComponentsWithTag(instance, 'a');
-    const nextButton = pageButtons[0];
-    const lastButton = pageButtons[1];
-
-    ReactTestUtils.Simulate.click(nextButton);
-    ReactTestUtils.Simulate.click(lastButton);
-  });
-
-  it('should pass page number to buttonComponentClass', () => {
-    class DummyElement extends React.Component {
-      render() {
-        return (
-          <a href={`?page=${this.props.eventKey}`}>
-            {this.props.eventKey}
-          </a>
-        );
-      }
-    }
-
-    const instance = ReactTestUtils.renderIntoDocument(
-      <Pagination items={5} buttonComponentClass={DummyElement} />,
-    );
-
-    const pageButtons = ReactTestUtils.scryRenderedDOMComponentsWithTag(instance, 'a');
-
-    assert.equal(pageButtons[1].getAttribute('href'), '?page=2');
-  });
-
-  it('should render three items from 1 to 3 when activePage=1', () => {
-    const instance = ReactTestUtils.renderIntoDocument(
-      <Pagination items={4} maxButtons={3} activePage={1} />,
-    );
-    const pageButtons = ReactTestUtils.scryRenderedDOMComponentsWithTag(instance, 'li');
-
-    assert.equal(pageButtons[0].textContent, '1');
-    assert.equal(pageButtons[1].textContent, '2');
-    assert.equal(pageButtons[2].textContent, '3');
-  });
-
-  it('should render three items from 2 to 4 when activePage=3', () => {
-    const instance = ReactTestUtils.renderIntoDocument(
-      <Pagination
-        onSelect={() => {}}
-        items={4}
-        maxButtons={3}
-        activePage={3}
-      />,
-    );
-    const pageButtons = ReactTestUtils.scryRenderedDOMComponentsWithTag(instance, 'li');
-
-    assert.equal(pageButtons[0].textContent, '2');
-    assert.equal(pageButtons[1].textContent, '3');
-    assert.equal(pageButtons[2].textContent, '4');
-  });
->>>>>>> c2722298
 });