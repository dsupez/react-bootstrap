<<<<<<< HEAD
const gridInstance = (
  <Grid>
    <Row className="show-grid">
      <Col xs={12} md={8}>
        <code>&lt;{'Col xs={12} md={8}'} /&gt;</code>
      </Col>
      <Col xs={6} md={4}>
        <code>&lt;{'Col xs={6} md={4}'} /&gt;</code>
      </Col>
    </Row>

    <Row className="show-grid">
      <Col xs={6} md={4}>
        <code>&lt;{'Col xs={6} md={4}'} /&gt;</code>
      </Col>
      <Col xs={6} md={4}>
        <code>&lt;{'Col xs={6} md={4}'} /&gt;</code>
      </Col>
      <Col xsHidden md={4}>
        <code>&lt;{'Col xsHidden md={4}'} /&gt;</code>
      </Col>
    </Row>

    <Row className="show-grid">
      <Col xs={6} xsOffset={6}>
        <code>&lt;{'Col xs={6} xsOffset={6}'} /&gt;</code>
      </Col>
    </Row>

    <Row className="show-grid">
      <Col md={6} mdPush={6}>
        <code>&lt;{'Col md={6} mdPush={6}'} /&gt;</code>
      </Col>
      <Col md={6} mdPull={6}>
        <code>&lt;{'Col md={6} mdPull={6}'} /&gt;</code>
      </Col>
    </Row>
  </Grid>
);

render(gridInstance);
=======
<Grid>
  <Row className="show-grid">
    <Col xs={12} md={8}>
      <code>&lt;{'Col xs={12} md={8}'} /&gt;</code>
    </Col>
    <Col xs={6} md={4}>
      <code>&lt;{'Col xs={6} md={4}'} /&gt;</code>
    </Col>
  </Row>

  <Row className="show-grid">
    <Col xs={6} md={4}>
      <code>&lt;{'Col xs={6} md={4}'} /&gt;</code>
    </Col>
    <Col xs={6} md={4}>
      <code>&lt;{'Col xs={6} md={4}'} /&gt;</code>
    </Col>
    <Col xsHidden md={4}>
      <code>&lt;{'Col xsHidden md={4}'} /&gt;</code>
    </Col>
  </Row>

  <Row className="show-grid">
    <Col xs={6} xsOffset={6}>
      <code>&lt;{'Col xs={6} xsOffset={6}'} /&gt;</code>
    </Col>
  </Row>

  <Row className="show-grid">
    <Col md={6} mdPush={6}>
      <code>&lt;{'Col md={6} mdPush={6}'} /&gt;</code>
    </Col>
    <Col md={6} mdPull={6}>
      <code>&lt;{'Col md={6} mdPull={6}'} /&gt;</code>
    </Col>
  </Row>
</Grid>;
>>>>>>> 4b550b28
<|MERGE_RESOLUTION|>--- conflicted
+++ resolved
@@ -1,46 +1,3 @@
-<<<<<<< HEAD
-const gridInstance = (
-  <Grid>
-    <Row className="show-grid">
-      <Col xs={12} md={8}>
-        <code>&lt;{'Col xs={12} md={8}'} /&gt;</code>
-      </Col>
-      <Col xs={6} md={4}>
-        <code>&lt;{'Col xs={6} md={4}'} /&gt;</code>
-      </Col>
-    </Row>
-
-    <Row className="show-grid">
-      <Col xs={6} md={4}>
-        <code>&lt;{'Col xs={6} md={4}'} /&gt;</code>
-      </Col>
-      <Col xs={6} md={4}>
-        <code>&lt;{'Col xs={6} md={4}'} /&gt;</code>
-      </Col>
-      <Col xsHidden md={4}>
-        <code>&lt;{'Col xsHidden md={4}'} /&gt;</code>
-      </Col>
-    </Row>
-
-    <Row className="show-grid">
-      <Col xs={6} xsOffset={6}>
-        <code>&lt;{'Col xs={6} xsOffset={6}'} /&gt;</code>
-      </Col>
-    </Row>
-
-    <Row className="show-grid">
-      <Col md={6} mdPush={6}>
-        <code>&lt;{'Col md={6} mdPush={6}'} /&gt;</code>
-      </Col>
-      <Col md={6} mdPull={6}>
-        <code>&lt;{'Col md={6} mdPull={6}'} /&gt;</code>
-      </Col>
-    </Row>
-  </Grid>
-);
-
-render(gridInstance);
-=======
 <Grid>
   <Row className="show-grid">
     <Col xs={12} md={8}>
@@ -77,5 +34,4 @@
       <code>&lt;{'Col md={6} mdPull={6}'} /&gt;</code>
     </Col>
   </Row>
-</Grid>;
->>>>>>> 4b550b28
+</Grid>;