--- conflicted
+++ resolved
@@ -1,42 +1,3 @@
-<<<<<<< HEAD
-const navbarInstance = (
-  <Navbar inverse collapseOnSelect>
-    <Navbar.Header>
-      <Navbar.Brand>
-        <a href="#brand">React-Bootstrap</a>
-      </Navbar.Brand>
-      <Navbar.Toggle />
-    </Navbar.Header>
-    <Navbar.Collapse>
-      <Nav>
-        <NavItem eventKey={1} href="#">
-          Link
-        </NavItem>
-        <NavItem eventKey={2} href="#">
-          Link
-        </NavItem>
-        <NavDropdown eventKey={3} title="Dropdown" id="basic-nav-dropdown">
-          <MenuItem eventKey={3.1}>Action</MenuItem>
-          <MenuItem eventKey={3.2}>Another action</MenuItem>
-          <MenuItem eventKey={3.3}>Something else here</MenuItem>
-          <MenuItem divider />
-          <MenuItem eventKey={3.3}>Separated link</MenuItem>
-        </NavDropdown>
-      </Nav>
-      <Nav pullRight>
-        <NavItem eventKey={1} href="#">
-          Link Right
-        </NavItem>
-        <NavItem eventKey={2} href="#">
-          Link Right
-        </NavItem>
-      </Nav>
-    </Navbar.Collapse>
-  </Navbar>
-);
-
-render(navbarInstance);
-=======
 <Navbar inverse collapseOnSelect>
   <Navbar.Header>
     <Navbar.Brand>
@@ -69,5 +30,4 @@
       </NavItem>
     </Nav>
   </Navbar.Collapse>
-</Navbar>;
->>>>>>> 4b550b28
+</Navbar>;