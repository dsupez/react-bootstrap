--- conflicted
+++ resolved
@@ -30,11 +30,7 @@
           onHide={() => this.setState({ show: false })}
           placement="right"
           container={this}
-<<<<<<< HEAD
-          target={ props => ReactDOM.findDOMNode(this.refs.target)}
-=======
-          target={() => React.findDOMNode(this.refs.target)}
->>>>>>> 08d5758c
+          target={() => ReactDOM.findDOMNode(this.refs.target)}
         >
           <div style={style}>
             <strong>Holy guacamole!</strong> Check this info.
