/* eslint-disable react/no-multi-comp */
import React from 'react';
import classNames from 'classnames';
import BootstrapMixin from './BootstrapMixin';
<<<<<<< HEAD
import FadeMixin from './FadeMixin';
=======
>>>>>>> 6eae9645
import CustomPropTypes from './utils/CustomPropTypes';

const Popover = React.createClass({

<<<<<<< HEAD
  mixins: [BootstrapMixin, FadeMixin],
=======
  mixins: [ BootstrapMixin ],
>>>>>>> 6eae9645

  propTypes: {
    /**
     * An html id attribute, necessary for accessibility
     * @type {string}
     * @required
     */
    id: CustomPropTypes.isRequiredForA11y(React.PropTypes.string),

    /**
     * Sets the direction the Popover is positioned towards.
     */
    placement: React.PropTypes.oneOf(['top', 'right', 'bottom', 'left']),

    /**
     * The "left" position value for the Popover.
     */
    positionLeft: React.PropTypes.number,
    /**
     * The "top" position value for the Popover.
     */
    positionTop: React.PropTypes.number,
    /**
     * The "left" position value for the Popover arrow.
     */
    arrowOffsetLeft: React.PropTypes.oneOfType([
      React.PropTypes.number, React.PropTypes.string
    ]),
    /**
     * The "top" position value for the Popover arrow.
     */
    arrowOffsetTop: React.PropTypes.oneOfType([
      React.PropTypes.number, React.PropTypes.string
    ]),
<<<<<<< HEAD
    /**
     * Title text
     */
    title: React.PropTypes.node,
    /**
     * Specify whether the Popover should be use show and hide animations.
     */
    animation: React.PropTypes.bool

=======

    /**
     * Title text
     */
    title: React.PropTypes.node
>>>>>>> 6eae9645

  },

  getDefaultProps() {
    return {
      placement: 'right',
      animation: true
    };
  },

  render() {
    const classes = {
      'popover': true,
      [this.props.placement]: true
    };

    const style = {
      'left': this.props.positionLeft,
      'top': this.props.positionTop,
      'display': 'block'
    };

    const arrowStyle = {
      'left': this.props.arrowOffsetLeft,
      'top': this.props.arrowOffsetTop
    };

    return (
      <div role='tooltip' {...this.props} className={classNames(this.props.className, classes)} style={style} title={null}>
        <div className="arrow" style={arrowStyle} />
        {this.props.title ? this.renderTitle() : null}
        <div className="popover-content">
          {this.props.children}
        </div>
      </div>
    );
  },

  renderTitle() {
    return (
      <h3 className="popover-title">{this.props.title}</h3>
    );
  }
});

export default Popover;<|MERGE_RESOLUTION|>--- conflicted
+++ resolved
@@ -2,19 +2,11 @@
 import React from 'react';
 import classNames from 'classnames';
 import BootstrapMixin from './BootstrapMixin';
-<<<<<<< HEAD
-import FadeMixin from './FadeMixin';
-=======
->>>>>>> 6eae9645
 import CustomPropTypes from './utils/CustomPropTypes';
 
 const Popover = React.createClass({
 
-<<<<<<< HEAD
-  mixins: [BootstrapMixin, FadeMixin],
-=======
   mixins: [ BootstrapMixin ],
->>>>>>> 6eae9645
 
   propTypes: {
     /**
@@ -49,30 +41,15 @@
     arrowOffsetTop: React.PropTypes.oneOfType([
       React.PropTypes.number, React.PropTypes.string
     ]),
-<<<<<<< HEAD
-    /**
-     * Title text
-     */
-    title: React.PropTypes.node,
-    /**
-     * Specify whether the Popover should be use show and hide animations.
-     */
-    animation: React.PropTypes.bool
-
-=======
-
     /**
      * Title text
      */
     title: React.PropTypes.node
->>>>>>> 6eae9645
-
   },
 
   getDefaultProps() {
     return {
-      placement: 'right',
-      animation: true
+      placement: 'right'
     };
   },
 
