/* eslint react/no-multi-comp: 0 */
import React, { PropTypes } from 'react';
import uncontrollable from 'uncontrollable';
import classNames from 'classnames';
import elementType from 'react-prop-types/lib/elementType';
import deprecated from 'react-prop-types/lib/deprecated';
import deprecationWarning from './utils/deprecationWarning';
import ValidComponentChildren from './utils/ValidComponentChildren';

import Grid from './Grid';
import OldNavbar from './deprecated/Navbar';
import NavbarBrand from './NavbarBrand';
import NavbarHeader from './NavbarHeader';
import NavbarToggle from './NavbarToggle';
import NavbarCollapse from './NavbarCollapse';

import tbsUtils, { bsClass as bsClasses, bsStyles } from './utils/bootstrapUtils';
import { DEFAULT, INVERSE } from './styleMaps';

let has = (obj, key) => obj && {}.hasOwnProperty.call(obj, key);

function shouldRenderOldNavbar(component) {
  let props = component.props;
  return (
    has(props, 'brand') ||
    has(props, 'toggleButton') ||
    has(props, 'toggleNavKey') ||
    has(props, 'navExpanded') ||
    has(props, 'defaultNavExpanded') ||
    // this should be safe b/c the new version requires wrapping in a Header
    ValidComponentChildren.findValidComponents(
      props.children, child => child.props.bsRole === 'brand'
    ).length > 0
  );
}

let Navbar = React.createClass({

  propTypes: {
    /**
     * Create a fixed navbar along the top of the screen, that scrolls with the page
     */
    fixedTop: React.PropTypes.bool,
    /**
     * Create a fixed navbar along the bottom of the screen, that scrolls with the page
     */
    fixedBottom: React.PropTypes.bool,
    /**
     * Create a full-width navbar that scrolls away with the page
     */
    staticTop: React.PropTypes.bool,
    /**
     * An alternative dark visual style for the Navbar
     */
    inverse: React.PropTypes.bool,
    /**
     * Allow the Navbar to fluidly adjust to the page or container width, instead of at the
     * predefined screen breakpoints
     */
    fluid: React.PropTypes.bool,

    /**
     * Set a custom element for this component.
     */
    componentClass: elementType,
    /**
     * A callback fired when the `<Navbar>` body collapses or expands.
     * Fired when a `<Navbar.Toggle>` is clicked and called with the new `navExpanded` boolean value.
     *
     * @controllable navExpanded
     */
    onToggle: React.PropTypes.func,

    /**
     * Explicitly set the visiblity of the navbar body
     *
     * @controllable onToggle
     */
    expanded: React.PropTypes.bool,

    /**
     * @deprecated
     */
    navExpanded: deprecated(React.PropTypes.bool,
      'Use `expanded` and `defaultExpanded` instead.')
  },

  childContextTypes: {
    $bs_navbar: PropTypes.bool,
    $bs_navbar_bsClass: PropTypes.string,
    $bs_navbar_onToggle: PropTypes.func,
    $bs_navbar_expanded: PropTypes.bool,
  },

  getDefaultProps() {
    return {
<<<<<<< HEAD
      bsClass: 'navbar',
      bsStyle: 'default',
=======
      role: 'navigation',
>>>>>>> a1e83a09
      componentClass: 'nav',
      fixedTop: false,
      fixedBottom: false,
      staticTop: false,
      inverse: false,
      fluid: false
    };
  },

  getChildContext() {
    return {
      $bs_navbar: true,
      $bs_navbar_bsClass: this.props.bsClass,
      $bs_navbar_onToggle: this.handleToggle,
      $bs_navbar_expanded: this.props.expanded
    };
  },

  handleToggle() {
    this.props.onToggle(!this.props.expanded);
  },

  isNavExpanded() {
    return !!this.props.expanded;
  },

  render() {
    const {
      fixedTop,
      fixedBottom,
      staticTop,
      inverse,
      componentClass: ComponentClass,
      fluid,
      className,
      children,
      ...props
    } = this.props;

<<<<<<< HEAD
    const classes = this.getBsClassSet();
    classes['navbar-fixed-top'] = fixedTop;
    classes['navbar-fixed-bottom'] = fixedBottom;
    classes['navbar-static-top'] = staticTop;
    classes['navbar-inverse'] = inverse;

    const showHeader =
      (brand || toggleButton || toggleNavKey != null) &&
      !this.hasNavBrandChild();

    // will result in some false positives but that seems better
    // than false negatives. strict `undefined` check allows explicit
    // "nulling" of the role if the user really doesn't want one
    if (props.role === undefined && ComponentClass !== 'nav') {
      props.role = 'navigation';
    }

    return (
      <ComponentClass {...props} className={classNames(className, classes)}>
        <Grid fluid={fluid}>
          {showHeader ? this.renderBrandHeader() : null}
          {ValidComponentChildren.map(children, this.renderChild)}
        </Grid>
      </ComponentClass>
    );
  },

  renderBrandHeader() {
    let {brand} = this.props;
    if (brand) {
      brand = <NavBrand>{brand}</NavBrand>;
    }

    return this.renderHeader(brand);
  },

  renderHeader(brand) {
    const hasToggle =
      this.props.toggleButton || this.props.toggleNavKey != null;

    return (
      <div className="navbar-header">
        {brand}
        {hasToggle ? this.renderToggleButton() : null}
      </div>
    );
  },

  renderChild(child, index) {
    const key = child.key != null ? child.key : index;
=======
    if (shouldRenderOldNavbar(this)) {
      deprecationWarning({ message:
        'Rendering a deprecated version of the Navbar due to the use of deprecated ' +
        'props. Please use the new Navbar api, and remove `toggleButton`, ' +
        '`toggleNavKey`, `brand`, `navExpanded`, `defaultNavExpanded` props or the ' +
        'use of the `<NavBrand>` component outside of a `<Navbar.Header>`. \n\n' +
        'for more details see: http://react-bootstrap.github.io/components.html#navbars'
      });
>>>>>>> a1e83a09

      return <OldNavbar {...this.props}/>;
    }

    const classes = tbsUtils.getClassSet(this.props);

    classes[tbsUtils.prefix(this.props, 'fixed-top')] = this.props.fixedTop;
    classes[tbsUtils.prefix(this.props, 'fixed-bottom')] = this.props.fixedBottom;
    classes[tbsUtils.prefix(this.props, 'static-top')] = this.props.staticTop;

    // handle built-in styles manually to provide the convenience `inverse` prop
    classes[tbsUtils.prefix(this.props, INVERSE)] = this.props.inverse;
    classes[tbsUtils.prefix(this.props, DEFAULT)] = !this.props.inverse;

    return (
      <ComponentClass {...props} className={classNames(className, classes)}>
        <Grid fluid={fluid}>
          { children }
        </Grid>
      </ComponentClass>
    );
  }
});

const NAVBAR_STATES = [DEFAULT, INVERSE];

Navbar = bsStyles(NAVBAR_STATES, DEFAULT,
  bsClasses('navbar',
    uncontrollable(Navbar, { expanded: 'onToggle' })
  )
);

function createSimpleWrapper(tag, suffix, displayName) {
  let wrapper = (
    { componentClass: Tag, className, ...props },
    { $bs_navbar_bsClass: bsClass = 'navbar' }
  ) =>
    <Tag {...props}
      className={classNames(className, tbsUtils.prefix({ bsClass }, suffix), {
        [tbsUtils.prefix({ bsClass }, 'right')]: props.pullRight,
        [tbsUtils.prefix({ bsClass }, 'left')]: props.pullLeft
      })}
    />;

  wrapper.displayName = displayName;

  wrapper.propTypes = {
    componentClass: elementType,
    pullRight: React.PropTypes.bool,
    pullLeft: React.PropTypes.bool,
  };
  wrapper.defaultProps = {
    componentClass: tag,
    pullRight: false,
    pullLeft: false
  };

  wrapper.contextTypes = {
    $bs_navbar_bsClass: PropTypes.string
  };

  return wrapper;
}

Navbar.Brand = NavbarBrand;
Navbar.Header = NavbarHeader;
Navbar.Toggle = NavbarToggle;
Navbar.Collapse = NavbarCollapse;

Navbar.Form = createSimpleWrapper('div', 'form', 'NavbarForm');
Navbar.Text = createSimpleWrapper('p', 'text', 'NavbarText');
Navbar.Link = createSimpleWrapper('a', 'link', 'NavbarLink');

export default Navbar;<|MERGE_RESOLUTION|>--- conflicted
+++ resolved
@@ -94,12 +94,6 @@
 
   getDefaultProps() {
     return {
-<<<<<<< HEAD
-      bsClass: 'navbar',
-      bsStyle: 'default',
-=======
-      role: 'navigation',
->>>>>>> a1e83a09
       componentClass: 'nav',
       fixedTop: false,
       fixedBottom: false,
@@ -127,6 +121,18 @@
   },
 
   render() {
+    if (shouldRenderOldNavbar(this)) {
+      deprecationWarning({ message:
+        'Rendering a deprecated version of the Navbar due to the use of deprecated ' +
+        'props. Please use the new Navbar api, and remove `toggleButton`, ' +
+        '`toggleNavKey`, `brand`, `navExpanded`, `defaultNavExpanded` props or the ' +
+        'use of the `<NavBrand>` component outside of a `<Navbar.Header>`. \n\n' +
+        'for more details see: http://react-bootstrap.github.io/components.html#navbars'
+      });
+
+      return <OldNavbar {...this.props}/>;
+    }
+
     const {
       fixedTop,
       fixedBottom,
@@ -139,17 +145,6 @@
       ...props
     } = this.props;
 
-<<<<<<< HEAD
-    const classes = this.getBsClassSet();
-    classes['navbar-fixed-top'] = fixedTop;
-    classes['navbar-fixed-bottom'] = fixedBottom;
-    classes['navbar-static-top'] = staticTop;
-    classes['navbar-inverse'] = inverse;
-
-    const showHeader =
-      (brand || toggleButton || toggleNavKey != null) &&
-      !this.hasNavBrandChild();
-
     // will result in some false positives but that seems better
     // than false negatives. strict `undefined` check allows explicit
     // "nulling" of the role if the user really doesn't want one
@@ -157,62 +152,15 @@
       props.role = 'navigation';
     }
 
-    return (
-      <ComponentClass {...props} className={classNames(className, classes)}>
-        <Grid fluid={fluid}>
-          {showHeader ? this.renderBrandHeader() : null}
-          {ValidComponentChildren.map(children, this.renderChild)}
-        </Grid>
-      </ComponentClass>
-    );
-  },
-
-  renderBrandHeader() {
-    let {brand} = this.props;
-    if (brand) {
-      brand = <NavBrand>{brand}</NavBrand>;
-    }
-
-    return this.renderHeader(brand);
-  },
-
-  renderHeader(brand) {
-    const hasToggle =
-      this.props.toggleButton || this.props.toggleNavKey != null;
-
-    return (
-      <div className="navbar-header">
-        {brand}
-        {hasToggle ? this.renderToggleButton() : null}
-      </div>
-    );
-  },
-
-  renderChild(child, index) {
-    const key = child.key != null ? child.key : index;
-=======
-    if (shouldRenderOldNavbar(this)) {
-      deprecationWarning({ message:
-        'Rendering a deprecated version of the Navbar due to the use of deprecated ' +
-        'props. Please use the new Navbar api, and remove `toggleButton`, ' +
-        '`toggleNavKey`, `brand`, `navExpanded`, `defaultNavExpanded` props or the ' +
-        'use of the `<NavBrand>` component outside of a `<Navbar.Header>`. \n\n' +
-        'for more details see: http://react-bootstrap.github.io/components.html#navbars'
-      });
->>>>>>> a1e83a09
-
-      return <OldNavbar {...this.props}/>;
-    }
-
     const classes = tbsUtils.getClassSet(this.props);
 
-    classes[tbsUtils.prefix(this.props, 'fixed-top')] = this.props.fixedTop;
-    classes[tbsUtils.prefix(this.props, 'fixed-bottom')] = this.props.fixedBottom;
-    classes[tbsUtils.prefix(this.props, 'static-top')] = this.props.staticTop;
+    classes[tbsUtils.prefix(this.props, 'fixed-top')] = fixedTop;
+    classes[tbsUtils.prefix(this.props, 'fixed-bottom')] = fixedBottom;
+    classes[tbsUtils.prefix(this.props, 'static-top')] = staticTop;
 
     // handle built-in styles manually to provide the convenience `inverse` prop
-    classes[tbsUtils.prefix(this.props, INVERSE)] = this.props.inverse;
-    classes[tbsUtils.prefix(this.props, DEFAULT)] = !this.props.inverse;
+    classes[tbsUtils.prefix(this.props, INVERSE)] = inverse;
+    classes[tbsUtils.prefix(this.props, DEFAULT)] = !inverse;
 
     return (
       <ComponentClass {...props} className={classNames(className, classes)}>
