import React from 'react';
import ReactTestUtils from 'react/lib/ReactTestUtils';
import ReactDOM from 'react-dom';
import keycode from 'keycode';

import Col from '../src/Col';
import Nav from '../src/Nav';
import NavItem from '../src/NavItem';
import Tab from '../src/Tab';
import Tabs from '../src/Tabs';

import ValidComponentChildren from '../src/utils/ValidComponentChildren';

import { render } from './helpers';

describe('Tabs', () => {
  it('Should show the correct tab', () => {
    let instance = ReactTestUtils.renderIntoDocument(
      <Tabs activeKey={1}>
        <Tab title="Tab 1" eventKey={1}>Tab 1 content</Tab>
        <Tab title="Tab 2" eventKey={2}>Tab 2 content</Tab>
      </Tabs>
    );

    let panes = ReactTestUtils.scryRenderedComponentsWithType(instance, Tab);

    assert.equal(panes[0].props.active, true);
    assert.equal(panes[1].props.active, false);

    let tabs = ReactTestUtils.findRenderedComponentWithType(instance, Tabs);

    assert.equal(tabs.refs.tabs.props.activeKey, 1);
  });

  it('Should only show the tabs with `Tab.props.title` set', () => {
    let instance = ReactTestUtils.renderIntoDocument(
      <Tabs activeKey={3}>
        <Tab title="Tab 1" eventKey={1}>Tab 1 content</Tab>
        <Tab eventKey={2}>Tab 2 content</Tab>
        <Tab title="Tab 2" eventKey={3}>Tab 3 content</Tab>
      </Tabs>
    );

    let tabs = ReactTestUtils.findRenderedComponentWithType(instance, Tabs);

    assert.equal(ValidComponentChildren.numberOf(instance.refs.tabs.props.children), 2);
    assert.equal(tabs.refs.tabs.props.activeKey, 3);
  });

  it('Should allow tab to have React components', () => {
    let tabTitle = (
      <strong className="special-tab">Tab 2</strong>
    );
    let instance = ReactTestUtils.renderIntoDocument(
      <Tabs activeKey={2}>
        <Tab title="Tab 1" eventKey={1}>Tab 1 content</Tab>
        <Tab title={tabTitle} eventKey={2}>Tab 2 content</Tab>
      </Tabs>
    );

    assert.ok(ReactTestUtils.findRenderedDOMComponentWithClass(instance.refs.tabs, 'special-tab'));
  });

  it('Should call onSelect when tab is selected', (done) => {
    function onSelect(key) {
      assert.equal(key, '2');
      done();
    }

    let tab2 = <span className="tab2">Tab2</span>;
    let instance = ReactTestUtils.renderIntoDocument(
      <Tabs onSelect={onSelect} activeKey={1}>
        <Tab title="Tab 1" eventKey='1'>Tab 1 content</Tab>
        <Tab title={tab2} eventKey='2'>Tab 2 content</Tab>
      </Tabs>
    );


    ReactTestUtils.Simulate.click(
      ReactTestUtils.findRenderedDOMComponentWithClass(instance, 'tab2')
    );
  });

  it('Should have children with the correct DOM properties', () => {
    let instance = ReactTestUtils.renderIntoDocument(
      <Tabs activeKey={1}>
        <Tab title="Tab 1" className="custom" id="pane0id" eventKey={1}>Tab 1 content</Tab>
        <Tab title="Tab 2" tabClassName="tcustom" eventKey={2}>Tab 2 content</Tab>
      </Tabs>
    );

    let panes = ReactTestUtils.scryRenderedComponentsWithType(instance, Tab);
    let navs = ReactTestUtils.scryRenderedComponentsWithType(instance, NavItem);

<<<<<<< HEAD
    assert.ok(ReactDOM.findDOMNode(panes[0]).className.match(/\bcustom\b/));
    assert.equal(ReactDOM.findDOMNode(panes[0]).id, 'pane0id');
=======
    assert.ok(React.findDOMNode(panes[0]).className.match(/\bcustom\b/));
    assert.ok(React.findDOMNode(navs[1]).className.match(/\btcustom\b/));
    assert.equal(React.findDOMNode(panes[0]).id, 'pane0id');
>>>>>>> 2f63487c
  });

  it('Should show the correct initial pane', () => {
    let instance = ReactTestUtils.renderIntoDocument(
      <Tabs defaultActiveKey={2}>
        <Tab title="Tab 1" eventKey={1}>Tab 1 content</Tab>
        <Tab title="Tab 2" eventKey={2}>Tab 2 content</Tab>
      </Tabs>
    );

    let tabs = ReactTestUtils.findRenderedComponentWithType(instance, Tabs);

    let panes = ReactTestUtils.scryRenderedComponentsWithType(instance, Tab);

    assert.equal(panes[0].props.active, false);
    assert.equal(panes[1].props.active, true);

    assert.equal(tabs.refs.tabs.props.activeKey, 2);
  });

  it('Should show the correct first tab with no active key value', () => {
    let instance = ReactTestUtils.renderIntoDocument(
      <Tabs>
        <Tab title="Tab 1" eventKey={1}>Tab 1 content</Tab>
        <Tab title="Tab 2" eventKey={2}>Tab 2 content</Tab>
      </Tabs>
    );

    let tabs = ReactTestUtils.findRenderedComponentWithType(instance, Tabs);
    let panes = ReactTestUtils.scryRenderedComponentsWithType(instance, Tab);

    assert.equal(panes[0].props.active, true);
    assert.equal(panes[1].props.active, false);

    assert.equal(tabs.refs.tabs.props.activeKey, 1);
  });

  it('Should show the correct first tab with `React.Children.map` children values', () => {
    let panes = [
      <div>Tab 1 content</div>,
      <div>Tab 2 content</div>
    ];
    let paneComponents = React.Children.map(panes, (child, index) => {
      return <Tab eventKey={index} tab={'Tab #' + index}>{child}</Tab>;
    });

    let instance = ReactTestUtils.renderIntoDocument(
      <Tabs>
        {paneComponents}
        {null}
      </Tabs>
    );

    assert.equal(instance.refs.tabs.props.activeKey, 0);
  });

  it('Should show the correct tab when selected', () => {
    let tab1 = <span className="tab1">Tab 1</span>;
    let instance = ReactTestUtils.renderIntoDocument(
      <Tabs defaultActiveKey={2} animation={false}>
        <Tab title={tab1} eventKey={1}>Tab 1 content</Tab>
        <Tab title="Tab 2" eventKey={2}>Tab 2 content</Tab>
      </Tabs>
    );

    let tabs = ReactTestUtils.findRenderedComponentWithType(instance, Tabs);
    let panes = ReactTestUtils.scryRenderedComponentsWithType(instance, Tab);

    ReactTestUtils.Simulate.click(
      ReactTestUtils.findRenderedDOMComponentWithClass(instance, 'tab1')
    );

    assert.equal(panes[0].props.active, true);
    assert.equal(panes[1].props.active, false);
    assert.equal(tabs.refs.tabs.props.activeKey, 1);
  });

  it('Should treat active key of null as nothing selected', () => {
    const instance = ReactTestUtils.renderIntoDocument(
      <Tabs activeKey={null}>
        <Tab title="Tab 1" eventKey={1}>Tab 1 content</Tab>
        <Tab title="Tab 2" eventKey={2}>Tab 2 content</Tab>
      </Tabs>
    );

    expect(instance.getActiveKey()).to.not.exist;
  });

  it('Should pass default bsStyle (of "tabs") to Nav', () => {
    let instance = ReactTestUtils.renderIntoDocument(
        <Tabs defaultActiveKey={1} animation={false}>
          <Tab title="Tab 1" eventKey={1}>Tab 1 content</Tab>
          <Tab title="Tab 2" eventKey={2}>Tab 2 content</Tab>
        </Tabs>
    );

    assert.ok(ReactTestUtils.findRenderedDOMComponentWithClass(instance, 'nav-tabs'));
  });

  it('Should pass bsStyle to Nav', () => {
    let instance = ReactTestUtils.renderIntoDocument(
      <Tabs bsStyle="pills" defaultActiveKey={1} animation={false}>
        <Tab title="Tab 1" eventKey={1}>Tab 1 content</Tab>
        <Tab title="Tab 2" eventKey={2}>Tab 2 content</Tab>
      </Tabs>
    );

    assert.ok(ReactTestUtils.findRenderedDOMComponentWithClass(instance, 'nav-pills'));
  });

  it('Should pass disabled to Nav', () => {
    let instance = ReactTestUtils.renderIntoDocument(
      <Tabs activeKey={1}>
        <Tab title="Tab 1" eventKey={1}>Tab 1 content</Tab>
        <Tab title="Tab 2" eventKey={2} disabled={true}>Tab 2 content</Tab>
      </Tabs>
    );

    assert.ok(ReactTestUtils.findRenderedDOMComponentWithClass(instance, 'disabled'));
  });

  it('Should not show content when clicking disabled tab', () => {
    let tab1 = <span className="tab1">Tab 1</span>;
    let instance = ReactTestUtils.renderIntoDocument(
      <Tabs defaultActiveKey={2} animation={false}>
        <Tab title={tab1} eventKey={1} disabled={true}>Tab 1 content</Tab>
        <Tab title="Tab 2" eventKey={2}>Tab 2 content</Tab>
      </Tabs>
    );

    let tabs = ReactTestUtils.findRenderedComponentWithType(instance, Tabs);
    let panes = ReactTestUtils.scryRenderedComponentsWithType(instance, Tab);

    ReactTestUtils.Simulate.click(
      ReactTestUtils.findRenderedDOMComponentWithClass(instance, 'tab1')
    );

    assert.equal(panes[0].props.active, false);
    assert.equal(panes[1].props.active, true);
    assert.equal(tabs.refs.tabs.props.activeKey, 2);
  });


  describe('when the position prop is not provided', () => {
    let instance;

    beforeEach(() => {
      instance = ReactTestUtils.renderIntoDocument(
        <Tabs defaultActiveKey={1}>
          <Tab title="A Tab" eventKey={1}>Tab content</Tab>
        </Tabs>
      );
    });

    it('doesn\'t stack the tabs', () => {
      let nav = ReactTestUtils.findRenderedComponentWithType(instance, Nav);

      expect(nav.props.bsStyle).to.equal('tabs');
      expect(nav.props.stacked).to.not.be.ok;
    });

    it('doesn\'t apply column styling', () => {
      let tabs = instance.refs.tabs;
      let panes = instance.refs.panes;

      expect(ReactDOM.findDOMNode(tabs).className).to.not.match(/\bcol\b/);
      expect(ReactDOM.findDOMNode(panes).className).to.not.match(/\bcol\b/);
    });

    it('doesn\'t render grid elements', () => {
      const cols = ReactTestUtils.scryRenderedComponentsWithType(
        instance, Col
      );

      expect(cols).to.be.empty;
    });
  });


  describe('when the position prop is "left"', () => {
    describe('when tabWidth is not provided', () => {
      let instance;

      beforeEach(() => {
        instance = ReactTestUtils.renderIntoDocument(
          <Tabs defaultActiveKey={1} position="left">
            <Tab title="A Tab" eventKey={1}>Tab content</Tab>
          </Tabs>
        );
      });

      it('Should stack the tabs', () => {
        let nav = ReactTestUtils.findRenderedComponentWithType(instance, Nav);

        expect(nav.props.bsStyle).to.equal('pills');
        expect(nav.props.stacked).to.be.ok;
      });

      it('Should have a left nav with a width of 2', () => {
        let tabs = instance.refs.tabs;
        let panes = instance.refs.panes;

        expect(ReactDOM.findDOMNode(tabs).className).to.match(/\bcol-xs-2\b/);
        expect(ReactDOM.findDOMNode(panes).className).to.match(/\bcol-xs-10\b/);
      });

      it('renders grid elements', () => {
        const cols = ReactTestUtils.scryRenderedComponentsWithType(
          instance, Col
        );

        expect(cols).to.have.length(2);
      });

<<<<<<< HEAD
      it('should render with clearfix', function() {
        expect(ReactDOM.findDOMNode(instance).className).to.match(/\bclearfix\b/);
=======
      it('should render with clearfix', () => {
        expect(React.findDOMNode(instance).className).to.match(/\bclearfix\b/);
>>>>>>> 2f63487c
      });
    });

    describe('when only tabWidth is provided', () => {
      it('Should have a left nav with the width that was provided', () => {
        let instance = ReactTestUtils.renderIntoDocument(
          <Tabs defaultActiveKey={1} position="left" tabWidth={3}>
            <Tab title="A Tab" eventKey={1}>Tab content</Tab>
          </Tabs>
        );

        let tabs = instance.refs.tabs;
        let panes = instance.refs.panes;

        expect(ReactDOM.findDOMNode(tabs).className).to.match(/\bcol-xs-3\b/);
        expect(ReactDOM.findDOMNode(panes).className).to.match(/\bcol-xs-9\b/);
      });
    });

    describe('when simple tabWidth and paneWidth are provided', () => {
      let instance;

      beforeEach(() => {
        instance = ReactTestUtils.renderIntoDocument(
          <Tabs position="left" tabWidth={4} paneWidth={7}>
            <Tab title="A Tab" eventKey={1}>Tab content</Tab>
          </Tabs>
        );
      });

      it('Should have the provided widths', () => {
        let tabs = instance.refs.tabs;
        let panes = instance.refs.panes;

        expect(ReactDOM.findDOMNode(tabs).className).to.match(/\bcol-xs-4\b/);
        expect(ReactDOM.findDOMNode(panes).className).to.match(/\bcol-xs-7\b/);
      });
    });

    describe('when complex tabWidth and paneWidth are provided', () => {
      let instance;

      beforeEach(() => {
        instance = ReactTestUtils.renderIntoDocument(
          <Tabs
            position="left"
            tabWidth={{xs: 4, md: 3}}
            paneWidth={{xs: 7, md: 8}}
          >
            <Tab title="A Tab" eventKey={1}>Tab content</Tab>
          </Tabs>
        );
      });

      it('Should have the provided widths', () => {
        let tabs = instance.refs.tabs;
        let panes = instance.refs.panes;

        expect(ReactDOM.findDOMNode(tabs).className)
          .to.match(/\bcol-xs-4\b/).and.to.match(/\bcol-md-3\b/);
        expect(ReactDOM.findDOMNode(panes).className)
          .to.match(/\bcol-xs-7\b/).and.to.match(/\bcol-md-8\b/);
      });
    });

    describe('when standalone', () => {
      let instance;

      beforeEach(() => {
        instance = ReactTestUtils.renderIntoDocument(
          <Tabs defaultActiveKey={1} position="left" standalone>
            <Tab title="A Tab" eventKey={1}>Tab content</Tab>
          </Tabs>
        );
      });

<<<<<<< HEAD
      it('should not render with clearfix', function() {
        expect(ReactDOM.findDOMNode(instance).className)
=======
      it('should not render with clearfix', () => {
        expect(React.findDOMNode(instance).className)
>>>>>>> 2f63487c
          .to.not.match(/\bclearfix\b/);
      });
    });
  });

  describe('animation', () => {
    let mountPoint;

    beforeEach(() => {
      mountPoint = document.createElement('div');
      document.body.appendChild(mountPoint);
    });

<<<<<<< HEAD
    afterEach(function () {
      ReactDOM.unmountComponentAtNode(mountPoint);
=======
    afterEach(() => {
      React.unmountComponentAtNode(mountPoint);
>>>>>>> 2f63487c
      document.body.removeChild(mountPoint);
    });

    function checkTabRemovingWithAnimation(animation) {
      it(`should correctly set "active" after Tab is removed with "animation=${animation}"`, () => {
        let instance = render(
          <Tabs activeKey={2} animation={animation}>
            <Tab title="Tab 1" eventKey={1}>Tab 1 content</Tab>
            <Tab title="Tab 2" eventKey={2}>Tab 2 content</Tab>
          </Tabs>
        , mountPoint);

        let panes = ReactTestUtils.scryRenderedComponentsWithType(instance, Tab);

        assert.equal(panes[0].props.active, false);
        assert.equal(panes[1].props.active, true);

        // second tab has been removed
        render(
          <Tabs activeKey={1} animation={animation}>
            <Tab title="Tab 1" eventKey={1}>Tab 1 content</Tab>
          </Tabs>
        , mountPoint);

        assert.equal(panes[0].props.active, true);
      });
    }

    checkTabRemovingWithAnimation(true);
    checkTabRemovingWithAnimation(false);
  });

<<<<<<< HEAD
  describe('keyboard navigation', function() {
    let mountPoint;
    let instance;

    beforeEach(function() {
      mountPoint = document.createElement('div');
      document.body.appendChild(mountPoint);

=======
  describe('keyboard navigation', () => {
    let instance;

    beforeEach(() => {
>>>>>>> 2f63487c
      instance = render(
        <Tabs defaultActiveKey={1} id='tabs'>
          <Tab id='pane-1' title="Tab 1" eventKey={1}>Tab 1 content</Tab>
          <Tab id='pane-2' title="Tab 2" eventKey={2} disabled>Tab 2 content</Tab>
          <Tab id='pane-2' title="Tab 3" eventKey={3}>Tab 3 content</Tab>
        </Tabs>
      , mountPoint);
    });

<<<<<<< HEAD
    afterEach(function() {
      ReactDOM.unmountComponentAtNode(mountPoint);
      document.body.removeChild(mountPoint);
=======
    afterEach(() => {
      instance = React.unmountComponentAtNode(document.body);
>>>>>>> 2f63487c
    });

    it('only the active tab should be focusable', () => {
      let tabs = ReactTestUtils.scryRenderedComponentsWithType(instance, NavItem);

      expect(ReactDOM.findDOMNode(tabs[0]).firstChild.getAttribute('tabindex')).to.equal('0');

      expect(ReactDOM.findDOMNode(tabs[1]).firstChild.getAttribute('tabindex')).to.equal('-1');
      expect(ReactDOM.findDOMNode(tabs[2]).firstChild.getAttribute('tabindex')).to.equal('-1');
    });

    it('should focus the next tab on arrow key', () => {
      let tabs = ReactTestUtils.scryRenderedComponentsWithType(instance, NavItem);

      let firstAnchor = ReactDOM.findDOMNode(tabs[0]).firstChild;
      let lastAnchor = ReactDOM.findDOMNode(tabs[2]).firstChild; // skip disabled

      firstAnchor.focus();

      ReactTestUtils.Simulate.keyDown(firstAnchor, { keyCode: keycode('right') });

      expect(instance.getActiveKey() === 2);
      expect(document.activeElement).to.equal(lastAnchor);
    });

    it('should focus the previous tab on arrow key', () => {
      instance.setState({ activeKey: 3 });

      let tabs = ReactTestUtils.scryRenderedComponentsWithType(instance, NavItem);

      let firstAnchor = ReactDOM.findDOMNode(tabs[0]).firstChild;
      let lastAnchor = ReactDOM.findDOMNode(tabs[2]).firstChild;

      lastAnchor.focus();

      ReactTestUtils.Simulate.keyDown(lastAnchor, { keyCode: keycode('left') });

      expect(instance.getActiveKey() === 2);
      expect(document.activeElement).to.equal(firstAnchor);
    });
  });

  describe('Web Accessibility', () => {
    let instance;
    beforeEach(() => {
      instance = ReactTestUtils.renderIntoDocument(
        <Tabs defaultActiveKey={2} id='tabs'>
          <Tab id='pane-1' title="Tab 1" eventKey={1}>Tab 1 content</Tab>
          <Tab id='pane-2' title="Tab 2" eventKey={2}>Tab 2 content</Tab>
        </Tabs>
      );
    });

    it('Should generate ids from parent id', () => {
      let tabs = ReactTestUtils.scryRenderedComponentsWithType(instance, NavItem);

      tabs.every(tab =>
        assert.ok(tab.props['aria-controls'] && tab.props.linkId));
    });

    it('Should add aria-controls', () => {
      let panes = ReactTestUtils.scryRenderedComponentsWithType(instance, Tab);

      assert.equal(panes[0].props['aria-labelledby'], 'pane-1___tab');
      assert.equal(panes[1].props['aria-labelledby'], 'pane-2___tab');
    });

    it('Should add aria-controls', () => {
      let tabs = ReactTestUtils.scryRenderedComponentsWithType(instance, NavItem);

      assert.equal(tabs[0].props['aria-controls'], 'pane-1');
      assert.equal(tabs[1].props['aria-controls'], 'pane-2');
    });

    it('Should add role=tablist to the nav', () => {
      let nav = ReactTestUtils.findRenderedComponentWithType(instance, Nav);

      assert.equal(nav.props.role, 'tablist');
    });

    it('Should add aria-selected to the nav item for the selected tab', () => {
      let tabs = ReactTestUtils.scryRenderedComponentsWithType(instance, NavItem);
      let link1 = ReactTestUtils.findRenderedDOMComponentWithTag(tabs[0], 'a');
      let link2 = ReactTestUtils.findRenderedDOMComponentWithTag(tabs[1], 'a');

      assert.equal(link1.getAttribute('aria-selected'), 'false');
      assert.equal(link2.getAttribute('aria-selected'), 'true');
    });
  });

  it('Should not pass className to Nav', () => {
    let instance = ReactTestUtils.renderIntoDocument(
      <Tabs bsStyle="pills" defaultActiveKey={1} animation={false}>
        <Tab title="Tab 1" eventKey={1} className="my-tab-class">Tab 1 content</Tab>
        <Tab title="Tab 2" eventKey={2}>Tab 2 content</Tab>
      </Tabs>
    );
    let myTabClass = ReactTestUtils.findRenderedDOMComponentWithClass(instance, 'my-tab-class');
    let myNavItem = ReactTestUtils.scryRenderedDOMComponentsWithClass(instance, 'nav-pills')[0];
    assert.notDeepEqual(myTabClass, myNavItem);
  });

  it('Should pass className, Id, and style to Tabs', () => {
    let instance = ReactTestUtils.renderIntoDocument(
      <Tabs bsStyle="pills" defaultActiveKey={1} animation={false}
                  className="my-tabs-class" id="my-tabs-id" style={{opacity: 0.5}} />
    );
    assert.equal(ReactDOM.findDOMNode(instance).getAttribute('class'), 'my-tabs-class');
    assert.equal(ReactDOM.findDOMNode(instance).getAttribute('id'), 'my-tabs-id');
    assert.deepEqual(ReactDOM.findDOMNode(instance).getAttribute('style'), 'opacity:0.5;');

  });
});<|MERGE_RESOLUTION|>--- conflicted
+++ resolved
@@ -92,14 +92,9 @@
     let panes = ReactTestUtils.scryRenderedComponentsWithType(instance, Tab);
     let navs = ReactTestUtils.scryRenderedComponentsWithType(instance, NavItem);
 
-<<<<<<< HEAD
     assert.ok(ReactDOM.findDOMNode(panes[0]).className.match(/\bcustom\b/));
+    assert.ok(ReactDOM.findDOMNode(navs[1]).className.match(/\btcustom\b/));
     assert.equal(ReactDOM.findDOMNode(panes[0]).id, 'pane0id');
-=======
-    assert.ok(React.findDOMNode(panes[0]).className.match(/\bcustom\b/));
-    assert.ok(React.findDOMNode(navs[1]).className.match(/\btcustom\b/));
-    assert.equal(React.findDOMNode(panes[0]).id, 'pane0id');
->>>>>>> 2f63487c
   });
 
   it('Should show the correct initial pane', () => {
@@ -314,13 +309,8 @@
         expect(cols).to.have.length(2);
       });
 
-<<<<<<< HEAD
-      it('should render with clearfix', function() {
+      it('should render with clearfix', () => {
         expect(ReactDOM.findDOMNode(instance).className).to.match(/\bclearfix\b/);
-=======
-      it('should render with clearfix', () => {
-        expect(React.findDOMNode(instance).className).to.match(/\bclearfix\b/);
->>>>>>> 2f63487c
       });
     });
 
@@ -397,13 +387,8 @@
         );
       });
 
-<<<<<<< HEAD
-      it('should not render with clearfix', function() {
+      it('should not render with clearfix', () => {
         expect(ReactDOM.findDOMNode(instance).className)
-=======
-      it('should not render with clearfix', () => {
-        expect(React.findDOMNode(instance).className)
->>>>>>> 2f63487c
           .to.not.match(/\bclearfix\b/);
       });
     });
@@ -417,13 +402,8 @@
       document.body.appendChild(mountPoint);
     });
 
-<<<<<<< HEAD
-    afterEach(function () {
+    afterEach(() => {
       ReactDOM.unmountComponentAtNode(mountPoint);
-=======
-    afterEach(() => {
-      React.unmountComponentAtNode(mountPoint);
->>>>>>> 2f63487c
       document.body.removeChild(mountPoint);
     });
 
@@ -456,21 +436,14 @@
     checkTabRemovingWithAnimation(false);
   });
 
-<<<<<<< HEAD
-  describe('keyboard navigation', function() {
+  describe('keyboard navigation', () => {
     let mountPoint;
     let instance;
 
-    beforeEach(function() {
+    beforeEach(() => {
       mountPoint = document.createElement('div');
       document.body.appendChild(mountPoint);
 
-=======
-  describe('keyboard navigation', () => {
-    let instance;
-
-    beforeEach(() => {
->>>>>>> 2f63487c
       instance = render(
         <Tabs defaultActiveKey={1} id='tabs'>
           <Tab id='pane-1' title="Tab 1" eventKey={1}>Tab 1 content</Tab>
@@ -480,14 +453,9 @@
       , mountPoint);
     });
 
-<<<<<<< HEAD
-    afterEach(function() {
+    afterEach(() => {
       ReactDOM.unmountComponentAtNode(mountPoint);
       document.body.removeChild(mountPoint);
-=======
-    afterEach(() => {
-      instance = React.unmountComponentAtNode(document.body);
->>>>>>> 2f63487c
     });
 
     it('only the active tab should be focusable', () => {
