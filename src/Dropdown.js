import classNames from 'classnames';
import keycode from 'keycode';
import find from 'lodash/collection/find';
import omit from 'lodash/object/omit';
import React, { cloneElement } from 'react';
import ReactDOM from 'react-dom';
import uncontrollable from 'uncontrollable';

import ButtonGroup from './ButtonGroup';
import DropdownMenu from './DropdownMenu';
<<<<<<< HEAD
import DropdownToggle from './DropdownToggle';

=======
import CustomPropTypes from './utils/CustomPropTypes';
import ValidComponentChildren from './utils/ValidComponentChildren';
>>>>>>> 08d5758c
import createChainedFunction from './utils/createChainedFunction';
import CustomPropTypes from './utils/CustomPropTypes';

import activeElement from 'dom-helpers/activeElement';
import contains from 'dom-helpers/query/contains';

const TOGGLE_REF = 'toggle-btn';

export const TOGGLE_ROLE = DropdownToggle.defaultProps.bsRole;
export const MENU_ROLE = DropdownMenu.defaultProps.bsRole;

class Dropdown extends React.Component {

  constructor(props) {
    super(props);

    this.Toggle = DropdownToggle;

    this.toggleOpen = this.toggleOpen.bind(this);
    this.handleClick = this.handleClick.bind(this);
    this.handleKeyDown = this.handleKeyDown.bind(this);
    this.handleClose = this.handleClose.bind(this);
    this.extractChildren = this.extractChildren.bind(this);

    this.refineMenu = this.refineMenu.bind(this);
    this.refineToggle = this.refineToggle.bind(this);

    this.childExtractors = [{
      key: 'toggle',
      matches: child => child.props.bsRole === TOGGLE_ROLE,
      refine: this.refineToggle
    }, {
      key: 'menu',
      exclusive: true,
      matches: child => child.props.bsRole === MENU_ROLE,
      refine: this.refineMenu
    }];

    this.state = {};
  }

  componentDidMount() {
    let menu = this.refs.menu;
    if (this.props.open && menu.focusNext) {
      menu.focusNext();
    }
  }

  componentWillUpdate(nextProps) {
    if (!nextProps.open && this.props.open) {
      this._focusInDropdown = contains(
        React.findDOMNode(this.refs.menu),
        activeElement(document)
      );
    }
  }

  componentDidUpdate(prevProps) {
    let menu = this.refs.menu;

    if (this.props.open && !prevProps.open && menu.focusNext) {
      menu.focusNext();
    }

    if (!this.props.open && prevProps.open) {
      // if focus hasn't already moved from the menu lets return it
      // to the toggle
      if (this._focusInDropdown) {
        this._focusInDropdown = false;
        this.focus();
      }
    }
  }

  render() {
    let children = this.extractChildren();
    let Component = this.props.componentClass;

    let props = omit(this.props, ['id']);

    const rootClasses = {
      open: this.props.open,
      dropdown: !this.props.dropup,
      dropup: this.props.dropup
    };

    return (
      <Component
        {...props}
        tabIndex="-1"
        className={classNames(this.props.className, rootClasses)}
      >
        { children }
      </Component>
    );
  }

  toggleOpen() {
    let open = !this.props.open;

    if (this.props.onToggle) {
      this.props.onToggle(open);
    }
  }

  handleClick() {
    if (this.props.disabled) {
      return;
    }

    this.toggleOpen();
  }

  handleKeyDown(event) {
    let focusNext = () => {
      if (this.refs.menu.focusNext) {
        this.refs.menu.focusNext();
      }
    };

    switch (event.keyCode) {
    case keycode.codes.down:
      if (!this.props.open) {
        this.toggleOpen();
      } else {
        focusNext();
      }
      event.preventDefault();
      break;
    case keycode.codes.esc:
    case keycode.codes.tab:
      this.handleClose(event);
      break;
    default:
    }
  }

  handleClose() {
    if (!this.props.open) {
      return;
    }

    this.toggleOpen();
  }

<<<<<<< HEAD
    if (event && event.type === 'keydown' && event.keyCode === keycode.codes.esc) {
      let toggle = ReactDOM.findDOMNode(this.refs[TOGGLE_REF]);
      event.preventDefault();
      event.stopPropagation();
=======
  focus() {
    let toggle = React.findDOMNode(this.refs[TOGGLE_REF]);

    if (toggle && toggle.focus) {
>>>>>>> 08d5758c
      toggle.focus();
    }
  }

  extractChildren() {
    let open = !!this.props.open;
    let seen = {};

    return ValidComponentChildren.map(this.props.children, child => {
      let extractor = find(this.childExtractors, x => x.matches(child));

      if (extractor) {
        if (seen[extractor.key]) {
          return false;
        }

        seen[extractor.key] = extractor.exclusive;
        child = extractor.refine(child, open);
      }

      return child;
    });
  }

  refineMenu(menu, open) {
    const menuProps = {
      ref: 'menu',
      open,
      labelledBy: this.props.id,
      pullRight: this.props.pullRight
    };

    menuProps.onClose = createChainedFunction(
      menu.props.onClose,
      this.props.onClose,
      this.handleClose
    );

    menuProps.onSelect = createChainedFunction(
      menu.props.onSelect,
      this.props.onSelect,
      this.handleClose
    );

    return cloneElement(menu, menuProps, menu.props.children);
  }

  refineToggle(toggle, open) {
    let toggleProps = {
      open,
      id: this.props.id,
      ref: TOGGLE_REF
    };

    toggleProps.onClick = createChainedFunction(
      toggle.props.onClick,
      this.handleClick
    );

    toggleProps.onKeyDown = createChainedFunction(
      toggle.props.onKeyDown,
      this.handleKeyDown
    );

    return cloneElement(toggle, toggleProps, toggle.props.children);
  }
}

Dropdown.Toggle = DropdownToggle;

Dropdown.TOGGLE_REF = TOGGLE_REF;

Dropdown.defaultProps = {
  componentClass: ButtonGroup
};

Dropdown.propTypes = {
  /**
   * The menu will open above the dropdown button, instead of below it.
   */
  dropup: React.PropTypes.bool,

  /**
   * An html id attribute, necessary for assistive technologies, such as screen readers.
   * @type {string|number}
   * @required
   */
  id: CustomPropTypes.isRequiredForA11y(
    React.PropTypes.oneOfType([
      React.PropTypes.string,
      React.PropTypes.number
    ])
  ),

  componentClass: CustomPropTypes.elementType,

  /**
   * The children of a Dropdown may be a `<Dropdown.Toggle/>` or a `<Dropdown.Menu/>`.
   * @type {node}
   */
  children: CustomPropTypes.all([
    CustomPropTypes.requiredRoles(TOGGLE_ROLE, MENU_ROLE),
    CustomPropTypes.exclusiveRoles(MENU_ROLE)
  ]),

  /**
   * Whether or not component is disabled.
   */
  disabled: React.PropTypes.bool,

  /**
   * Align the menu to the right  side of the Dropdown toggle
   */
  pullRight: React.PropTypes.bool,

  /**
   * Whether or not the Dropdown is visible.
   *
   * @controllable onToggle
   */
  open: React.PropTypes.bool,

  /**
   * A callback fired when the Dropdown closes.
   */
  onClose: React.PropTypes.func,

  /**
   * A callback fired when the Dropdown wishes to change visibility. Called with the requested
   * `open` value.
   *
   * ```js
   * function(Boolean isOpen) {}
   * ```
   * @controllable open
   */
  onToggle: React.PropTypes.func,

  /**
   * A callback fired when a menu item is selected.
   *
   * ```js
   * function(Object event, Any eventKey)
   * ```
   */
  onSelect: React.PropTypes.func
};

Dropdown = uncontrollable(Dropdown, { open: 'onToggle' });

Dropdown.Toggle = DropdownToggle;
Dropdown.Menu = DropdownMenu;

export default Dropdown;<|MERGE_RESOLUTION|>--- conflicted
+++ resolved
@@ -1,4 +1,6 @@
 import classNames from 'classnames';
+import activeElement from 'dom-helpers/activeElement';
+import contains from 'dom-helpers/query/contains';
 import keycode from 'keycode';
 import find from 'lodash/collection/find';
 import omit from 'lodash/object/omit';
@@ -8,18 +10,11 @@
 
 import ButtonGroup from './ButtonGroup';
 import DropdownMenu from './DropdownMenu';
-<<<<<<< HEAD
 import DropdownToggle from './DropdownToggle';
 
-=======
+import createChainedFunction from './utils/createChainedFunction';
 import CustomPropTypes from './utils/CustomPropTypes';
 import ValidComponentChildren from './utils/ValidComponentChildren';
->>>>>>> 08d5758c
-import createChainedFunction from './utils/createChainedFunction';
-import CustomPropTypes from './utils/CustomPropTypes';
-
-import activeElement from 'dom-helpers/activeElement';
-import contains from 'dom-helpers/query/contains';
 
 const TOGGLE_REF = 'toggle-btn';
 
@@ -66,7 +61,7 @@
   componentWillUpdate(nextProps) {
     if (!nextProps.open && this.props.open) {
       this._focusInDropdown = contains(
-        React.findDOMNode(this.refs.menu),
+        ReactDOM.findDOMNode(this.refs.menu),
         activeElement(document)
       );
     }
@@ -160,17 +155,10 @@
     this.toggleOpen();
   }
 
-<<<<<<< HEAD
-    if (event && event.type === 'keydown' && event.keyCode === keycode.codes.esc) {
-      let toggle = ReactDOM.findDOMNode(this.refs[TOGGLE_REF]);
-      event.preventDefault();
-      event.stopPropagation();
-=======
   focus() {
-    let toggle = React.findDOMNode(this.refs[TOGGLE_REF]);
+    let toggle = ReactDOM.findDOMNode(this.refs[TOGGLE_REF]);
 
     if (toggle && toggle.focus) {
->>>>>>> 08d5758c
       toggle.focus();
     }
   }
