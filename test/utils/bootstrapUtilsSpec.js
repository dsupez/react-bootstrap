--- conflicted
+++ resolved
@@ -120,13 +120,9 @@
       shouldWarn('expected one of ["minimal","boss","plaid","tweed"]');
 
       const Component = bsStyles(['minimal', 'boss', 'plaid', 'tweed'], 'plaid')(
-        createReactClass({
-          render() { return <span />; }
-<<<<<<< HEAD
-        })
-=======
-        },
->>>>>>> c2722298
+        createReactClass({ // eslint-disable-line
+          render() { return <span />; },
+        }),
       );
 
       const instance = render(<Component />);
