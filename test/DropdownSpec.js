--- conflicted
+++ resolved
@@ -445,11 +445,7 @@
       render() {
         return (
           <Dropdown
-<<<<<<< HEAD
-            ref={dropdown => (this.dropdown = dropdown.refs.inner)}
-=======
             ref={dropdown => (this.dropdown = dropdown.inner)}
->>>>>>> 4b550b28
             id="test"
           >
             <Dropdown.Toggle ref={toggle => (this.toggle = toggle)} />
